// This file is a BUILTIN module that provides the actual implementation for the
// python-entrypoint.js USER module.

import { loadPyodide } from "pyodide-internal:python";
import { default as lockfile } from "pyodide-internal:generated/pyodide-lock.json";
import { default as origMetadata } from "pyodide-internal:runtime-generated/current-bundle";

function initializePackageIndex(pyodide) {
  if (!lockfile.packages) {
    throw new Error(
      "Loaded pyodide lock file does not contain the expected key 'packages'.",
    );
  }
  const API = pyodide._api;
  API.config.indexURL = "https://cdn.jsdelivr.net/pyodide/v0.25.0/full/";
  globalThis.location = "https://cdn.jsdelivr.net/pyodide/v0.25.0/full/";
  API.lockfile_info = lockfile.info;
  API.lockfile_packages = lockfile.packages;
  API.repodata_packages = lockfile.packages;
  API.repodata_info = lockfile.info;
  API.lockfile_unvendored_stdlibs_and_test = [];

  // compute the inverted index for imports to package names
  API._import_name_to_package_name = new Map();
  for (let name of Object.keys(API.lockfile_packages)) {
    const pkg = API.lockfile_packages[name];

    for (let import_name of pkg.imports) {
      API._import_name_to_package_name.set(import_name, name);
    }

    if (pkg.package_type === "cpython_module") {
      API.lockfile_unvendored_stdlibs_and_test.push(name);
    }
  }

  API.lockfile_unvendored_stdlibs =
    API.lockfile_unvendored_stdlibs_and_test.filter((lib) => lib !== "test");

  const origLoadPackage = pyodide.loadPackage;
  pyodide.loadPackage = async function (packages, options) {
    // Must disable check integrity:
    // Subrequest integrity checking is not implemented. The integrity option
    // must be either undefined or an empty string.
    return await origLoadPackage(packages, {
      checkIntegrity: false,
      ...options,
    });
  };
}

// These packages are currently embedded inside EW and so don't need to
// be separately installed.
const EMBEDDED_PYTHON_PACKAGES = [
  "aiohttp",
  "aiosignal",
  "anyio",
  "async_timeout",
  "attrs",
  "certifi",
  "charset_normalizer",
  "dataclasses_json",
  "distro",
  "fastapi",
  "frozenlist",
  "h11",
  "httpcore",
  "httpx",
  "idna",
  "jsonpatch",
  "jsonpointer",
  "langchain",
  "langchain_community",
  "langchain_core",
  "langsmith",
  "marshmallow",
  "micropip",
  "multidict",
  "mypy_extensions",
  "numpy",
  "openai",
  "packaging",
  "pydantic",
  "PyYAML",
  "requests",
  "setuptools",
  "sniffio",
  "SQLAlchemy",
  "starlette",
  "tenacity",
  "tqdm",
  "typing_extensions",
  "typing_inspect",
  "urllib3",
  "yarl",
];

function transformMetadata(metadata) {
  // Workerd's metadata is slightly different. We transform it here to the format used upstream.
  if (metadata.globals !== undefined) {
    return metadata;
  }

  var metadata = metadata;
  metadata.globals = [];
  for (const module of metadata.modules) {
    if (metadata.mainModule === undefined) {
      // The first module is the main module.
      metadata.mainModule = module.name;
    }

    if (module.pythonModule !== undefined) {
      metadata.globals.push({
        name: module.name,
        value: {
          pythonModule: module.pythonModule,
        },
      });
    }

    if (module.pythonRequirement !== undefined) {
      metadata.globals.push({
        name: module.name,
        value: {
          pythonRequirement: module.pythonRequirement,
        },
      });
    }
  }
  return metadata;
}

async function setupPackages(pyodide) {
  // The metadata is a JSON-serialised WorkerBundle (defined in pipeline.capnp).
  const metadata = transformMetadata(origMetadata);
  const isWorkerd = metadata.modules !== undefined;

  initializePackageIndex(pyodide);

  {
    const mod = await import("pyodide-internal:relaxed_call.py");
    pyodide.FS.writeFile(
      "/lib/python3.11/site-packages/relaxed_call.py",
      new Uint8Array(mod.default),
      { canOwn: true },
    );
  }

  // Loop through globals that define Python modules in the metadata passed to our Worker. For
  // each one, save it in Pyodide's file system.
  const requirements = [];
  const pythonRequirements = [];
  const micropipRequirements = [];
  for (const { name, value } of metadata.globals) {
    if (value.pythonModule !== undefined) {
      // Support both modules names with the `.py` extension as well as without.
      const pyFilename = name.endsWith(".py") ? name : `${name}.py`;
      pyodide.FS.writeFile(`/session/${pyFilename}`, value.pythonModule, {
        canOwn: true,
      });
    }

    if (value.pythonRequirement !== undefined) {
      requirements.push(name);
      // Packages are not embedded in workerd.
      // TODO: Improve package loading in workerd.
      if (isWorkerd) {
        micropipRequirements.push(name);
        continue;
      }

      if (!EMBEDDED_PYTHON_PACKAGES.includes(name)) {
        pythonRequirements.push(name);
      }
    }
  }

  if (pythonRequirements.length > 0) {
    await pyodide.loadPackage(pythonRequirements);
  }

  if (micropipRequirements.length > 0) {
    // Micropip and ssl packages are pre-loaded via the packages tarball. This means
    // we should be able to load micropip directly now.

    const micropip = pyodide.pyimport("micropip");
    await micropip.install(micropipRequirements);
  }

  // Apply patches that enable some packages to work. We don't currently list
  // out transitive dependencies so these checks are very brittle.
  // TODO: Fix this
  if (
    requirements.includes("aiohttp") ||
    requirements.includes("openai") ||
    requirements.includes("langchain")
  ) {
    const mod = await import("pyodide-internal:patches/aiohttp_fetch_patch.py");
    pyodide.FS.writeFile(
      "/lib/python3.11/site-packages/aiohttp_fetch_patch.py",
      new Uint8Array(mod.default),
      { canOwn: true },
    );
    pyodide.pyimport("aiohttp_fetch_patch");
  }
  if (requirements.some((req) => req.startsWith("fastapi"))) {
    const mod = await import("pyodide-internal:asgi.py");
    pyodide.FS.writeFile(
      "/lib/python3.11/site-packages/asgi.py",
      new Uint8Array(mod.default),
      { canOwn: true },
    );
  }

  // The main module can have a `.py` extension, strip it if it exists.
  const mainName = metadata.mainModule;
  const mainModule = mainName.endsWith(".py")
    ? mainName.slice(0, -3)
    : mainName;

  return pyodide.pyimport(mainModule);
}

<<<<<<< HEAD
let result;
async function getMainModule() {
  if (result) {
    return result;
  }
  // TODO: investigate whether it is possible to run part of loadPyodide in top level scope
  // When we do it in top level scope we seem to get a broken file system.
  const pyodide = await loadPyodide();
  const mainModule = await setupPackages(pyodide);
  const relaxed_call = pyodide.pyimport("relaxed_call").relaxed_call;
  result = { mainModule, relaxed_call };
  return result;
=======
let mainModulePromise;
function getMainModule() {
  if (!mainModulePromise) {
    return mainModulePromise;
  }
  mainModulePromise = (async function() {
    // TODO: investigate whether it is possible to run part of loadPyodide in top level scope
    // When we do it in top level scope we seem to get a broken file system.
    const pyodide = await loadPyodide();
    return await setupPackages(pyodide);
  })();
  return mainModulePromise;
>>>>>>> eb085709
}

export default {
  async fetch(request, env, ctx) {
    const { relaxed_call, mainModule } = await getMainModule();
    return await relaxed_call(mainModule.fetch, request, env, ctx);
  },
  async test(ctrl, env, ctx) {
    try {
      const { relaxed_call, mainModule } = await getMainModule();
      return await relaxed_call(mainModule.test, ctrl, env, ctx);
    } catch (e) {
      console.warn(e);
    }
  },
};<|MERGE_RESOLUTION|>--- conflicted
+++ resolved
@@ -221,20 +221,6 @@
   return pyodide.pyimport(mainModule);
 }
 
-<<<<<<< HEAD
-let result;
-async function getMainModule() {
-  if (result) {
-    return result;
-  }
-  // TODO: investigate whether it is possible to run part of loadPyodide in top level scope
-  // When we do it in top level scope we seem to get a broken file system.
-  const pyodide = await loadPyodide();
-  const mainModule = await setupPackages(pyodide);
-  const relaxed_call = pyodide.pyimport("relaxed_call").relaxed_call;
-  result = { mainModule, relaxed_call };
-  return result;
-=======
 let mainModulePromise;
 function getMainModule() {
   if (!mainModulePromise) {
@@ -244,10 +230,12 @@
     // TODO: investigate whether it is possible to run part of loadPyodide in top level scope
     // When we do it in top level scope we seem to get a broken file system.
     const pyodide = await loadPyodide();
-    return await setupPackages(pyodide);
+    const mainModule = await setupPackages(pyodide);
+    const relaxed_call = pyodide.pyimport("relaxed_call").relaxed_call;
+    result = { mainModule, relaxed_call };
+    return result;
   })();
   return mainModulePromise;
->>>>>>> eb085709
 }
 
 export default {
