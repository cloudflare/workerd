// This file is a BUILTIN module that provides the actual implementation for the
// python-entrypoint.js USER module.

import { loadPyodide } from "pyodide-internal:python";
import { default as lockfile } from "pyodide-internal:generated/pyodide-lock.json";
import { default as MetadataReader } from "pyodide-internal:runtime-generated/metadata";


function initializePackageIndex(pyodide) {
  if (!lockfile.packages) {
    throw new Error(
      "Loaded pyodide lock file does not contain the expected key 'packages'.",
    );
  }
  const API = pyodide._api;
  API.config.indexURL = "https://cdn.jsdelivr.net/pyodide/v0.25.0/full/";
  globalThis.location = "https://cdn.jsdelivr.net/pyodide/v0.25.0/full/";
  API.lockfile_info = lockfile.info;
  API.lockfile_packages = lockfile.packages;
  API.repodata_packages = lockfile.packages;
  API.repodata_info = lockfile.info;
  API.lockfile_unvendored_stdlibs_and_test = [];

  // compute the inverted index for imports to package names
  API._import_name_to_package_name = new Map();
  for (let name of Object.keys(API.lockfile_packages)) {
    const pkg = API.lockfile_packages[name];

    for (let import_name of pkg.imports) {
      API._import_name_to_package_name.set(import_name, name);
    }

    if (pkg.package_type === "cpython_module") {
      API.lockfile_unvendored_stdlibs_and_test.push(name);
    }
  }

  API.lockfile_unvendored_stdlibs =
    API.lockfile_unvendored_stdlibs_and_test.filter((lib) => lib !== "test");

  const origLoadPackage = pyodide.loadPackage;
  pyodide.loadPackage = async function (packages, options) {
    // Must disable check integrity:
    // Subrequest integrity checking is not implemented. The integrity option
    // must be either undefined or an empty string.
    return await origLoadPackage(packages, {
      checkIntegrity: false,
      ...options,
    });
  };
}

// These packages are currently embedded inside EW and so don't need to
// be separately installed.
const EMBEDDED_PYTHON_PACKAGES = new Set([
  "aiohttp",
  "aiosignal",
  "anyio",
  "async_timeout",
  "attrs",
  "certifi",
  "charset_normalizer",
  "dataclasses_json",
  "distro",
  "fastapi",
  "frozenlist",
  "h11",
  "httpcore",
  "httpx",
  "idna",
  "jsonpatch",
  "jsonpointer",
  "langchain",
  "langchain_community",
  "langchain_core",
  "langsmith",
  "marshmallow",
  "micropip",
  "multidict",
  "mypy_extensions",
  "numpy",
  "openai",
  "packaging",
  "pydantic",
  "PyYAML",
  "requests",
  "setuptools",
  "sniffio",
  "SQLAlchemy",
  "starlette",
  "tenacity",
  "tqdm",
  "typing_extensions",
  "typing_inspect",
  "urllib3",
  "yarl",
]);

async function setupPackages(pyodide) {
  // The metadata is a JSON-serialised WorkerBundle (defined in pipeline.capnp).
  const isWorkerd = MetadataReader.isWorkerd();

  initializePackageIndex(pyodide);
<<<<<<< HEAD

  {
    const mod = await import("pyodide-internal:relaxed_call.py");
    pyodide.FS.writeFile(
      "/lib/python3.11/site-packages/relaxed_call.py",
      new Uint8Array(mod.default),
      { canOwn: true },
    );
  }

  // Loop through globals that define Python modules in the metadata passed to our Worker. For
  // each one, save it in Pyodide's file system.
  const requirements = [];
  const pythonRequirements = [];
  const micropipRequirements = [];
  for (const { name, value } of metadata.globals) {
    if (value.pythonModule !== undefined) {
      // Support both modules names with the `.py` extension as well as without.
      const pyFilename = name.endsWith(".py") ? name : `${name}.py`;
      pyodide.FS.writeFile(`/session/${pyFilename}`, value.pythonModule, {
        canOwn: true,
      });
    }

    if (value.pythonRequirement !== undefined) {
      requirements.push(name);
      // Packages are not embedded in workerd.
      // TODO: Improve package loading in workerd.
      if (isWorkerd) {
        micropipRequirements.push(name);
        continue;
      }

      if (!EMBEDDED_PYTHON_PACKAGES.includes(name)) {
        pythonRequirements.push(name);
      }
    }
  }
=======
  const requirements = MetadataReader.getRequirements();
  const pythonRequirements = isWorkerd ? requirements : requirements.filter(req => !EMBEDDED_PYTHON_PACKAGES.has(req));
>>>>>>> ff9534ad

  if (pythonRequirements.length > 0) {
    // Our embedded packages tarball always contains at least `micropip` so we can load it here safely.
    const micropip = pyodide.pyimport("micropip");
    await micropip.install(pythonRequirements);
  }

  // Apply patches that enable some packages to work. We don't currently list
  // out transitive dependencies so these checks are very brittle.
  // TODO: Fix this
  if (
    requirements.includes("aiohttp") ||
    requirements.includes("openai") ||
    requirements.includes("langchain")
  ) {
    const mod = await import("pyodide-internal:patches/aiohttp_fetch_patch.py");
    pyodide.FS.writeFile(
      "/lib/python3.11/site-packages/aiohttp_fetch_patch.py",
      new Uint8Array(mod.default),
      { canOwn: true },
    );
    pyodide.pyimport("aiohttp_fetch_patch");
  }
<<<<<<< HEAD
  if (requirements.some((req) => req.startsWith("fastapi"))) {
=======
  if (requirements.some(req => req.startsWith("fastapi"))) {
>>>>>>> ff9534ad
    const mod = await import("pyodide-internal:asgi.py");
    pyodide.FS.writeFile(
      "/lib/python3.11/site-packages/asgi.py",
      new Uint8Array(mod.default),
      { canOwn: true },
    );
  }
  let mainModuleName = MetadataReader.getMainModule();
  if (mainModuleName.endsWith(".py")) {
    mainModuleName = mainModuleName.slice(0, -3);
  }
  return pyodide.pyimport(mainModuleName);
}

<<<<<<< HEAD
  // The main module can have a `.py` extension, strip it if it exists.
  const mainName = metadata.mainModule;
  const mainModule = mainName.endsWith(".py")
    ? mainName.slice(0, -3)
    : mainName;

  return pyodide.pyimport(mainModule);
}

let mainModulePromise;
function getPyodide() {
  if (mainModulePromise !== undefined) {
    return mainModulePromise;
  }
  mainModulePromise = (async function() {
    // TODO: investigate whether it is possible to run part of loadPyodide in top level scope
    // When we do it in top level scope we seem to get a broken file system.
    const pyodide = await loadPyodide();
    const mainModule = await setupPackages(pyodide);
    const relaxed_call = pyodide.pyimport("relaxed_call").relaxed_call;
    return { mainModule, relaxed_call };
  })();
  return mainModulePromise;
}

export default {
  async fetch(request, env, ctx) {
    const { relaxed_call, mainModule } = await getPyodide();
    return await relaxed_call(mainModule.fetch, request, env, ctx);
=======
let mainModulePromise;
function getMainModule() {
  if (mainModulePromise !== undefined) {
    return mainModulePromise;
  }
  mainModulePromise = (async function() {
    // TODO: investigate whether it is possible to run part of loadPyodide in top level scope
    // When we do it in top level scope we seem to get a broken file system.
    const pyodide = await loadPyodide();
    return await setupPackages(pyodide);
  })();
  return mainModulePromise;
}

export default {
  async fetch(request, env) {
    const mainModule = await getMainModule();
    return await mainModule.fetch(request);
>>>>>>> ff9534ad
  },
  async test(ctrl, env, ctx) {
    try {
<<<<<<< HEAD
      const { relaxed_call, mainModule } = await getPyodide();
      return await relaxed_call(mainModule.test, ctrl, env, ctx);
=======
      const mainModule = await getMainModule();
      return await mainModule.test();
>>>>>>> ff9534ad
    } catch (e) {
      console.warn(e);
    }
  },
};<|MERGE_RESOLUTION|>--- conflicted
+++ resolved
@@ -101,49 +101,8 @@
   const isWorkerd = MetadataReader.isWorkerd();
 
   initializePackageIndex(pyodide);
-<<<<<<< HEAD
-
-  {
-    const mod = await import("pyodide-internal:relaxed_call.py");
-    pyodide.FS.writeFile(
-      "/lib/python3.11/site-packages/relaxed_call.py",
-      new Uint8Array(mod.default),
-      { canOwn: true },
-    );
-  }
-
-  // Loop through globals that define Python modules in the metadata passed to our Worker. For
-  // each one, save it in Pyodide's file system.
-  const requirements = [];
-  const pythonRequirements = [];
-  const micropipRequirements = [];
-  for (const { name, value } of metadata.globals) {
-    if (value.pythonModule !== undefined) {
-      // Support both modules names with the `.py` extension as well as without.
-      const pyFilename = name.endsWith(".py") ? name : `${name}.py`;
-      pyodide.FS.writeFile(`/session/${pyFilename}`, value.pythonModule, {
-        canOwn: true,
-      });
-    }
-
-    if (value.pythonRequirement !== undefined) {
-      requirements.push(name);
-      // Packages are not embedded in workerd.
-      // TODO: Improve package loading in workerd.
-      if (isWorkerd) {
-        micropipRequirements.push(name);
-        continue;
-      }
-
-      if (!EMBEDDED_PYTHON_PACKAGES.includes(name)) {
-        pythonRequirements.push(name);
-      }
-    }
-  }
-=======
   const requirements = MetadataReader.getRequirements();
   const pythonRequirements = isWorkerd ? requirements : requirements.filter(req => !EMBEDDED_PYTHON_PACKAGES.has(req));
->>>>>>> ff9534ad
 
   if (pythonRequirements.length > 0) {
     // Our embedded packages tarball always contains at least `micropip` so we can load it here safely.
@@ -167,11 +126,7 @@
     );
     pyodide.pyimport("aiohttp_fetch_patch");
   }
-<<<<<<< HEAD
   if (requirements.some((req) => req.startsWith("fastapi"))) {
-=======
-  if (requirements.some(req => req.startsWith("fastapi"))) {
->>>>>>> ff9534ad
     const mod = await import("pyodide-internal:asgi.py");
     pyodide.FS.writeFile(
       "/lib/python3.11/site-packages/asgi.py",
@@ -184,16 +139,6 @@
     mainModuleName = mainModuleName.slice(0, -3);
   }
   return pyodide.pyimport(mainModuleName);
-}
-
-<<<<<<< HEAD
-  // The main module can have a `.py` extension, strip it if it exists.
-  const mainName = metadata.mainModule;
-  const mainModule = mainName.endsWith(".py")
-    ? mainName.slice(0, -3)
-    : mainName;
-
-  return pyodide.pyimport(mainModule);
 }
 
 let mainModulePromise;
@@ -216,36 +161,11 @@
   async fetch(request, env, ctx) {
     const { relaxed_call, mainModule } = await getPyodide();
     return await relaxed_call(mainModule.fetch, request, env, ctx);
-=======
-let mainModulePromise;
-function getMainModule() {
-  if (mainModulePromise !== undefined) {
-    return mainModulePromise;
-  }
-  mainModulePromise = (async function() {
-    // TODO: investigate whether it is possible to run part of loadPyodide in top level scope
-    // When we do it in top level scope we seem to get a broken file system.
-    const pyodide = await loadPyodide();
-    return await setupPackages(pyodide);
-  })();
-  return mainModulePromise;
-}
-
-export default {
-  async fetch(request, env) {
-    const mainModule = await getMainModule();
-    return await mainModule.fetch(request);
->>>>>>> ff9534ad
   },
   async test(ctrl, env, ctx) {
     try {
-<<<<<<< HEAD
       const { relaxed_call, mainModule } = await getPyodide();
       return await relaxed_call(mainModule.test, ctrl, env, ctx);
-=======
-      const mainModule = await getMainModule();
-      return await mainModule.test();
->>>>>>> ff9534ad
     } catch (e) {
       console.warn(e);
     }
