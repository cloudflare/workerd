--- conflicted
+++ resolved
@@ -1126,11 +1126,7 @@
   }
 
  private:
-<<<<<<< HEAD
-  // This is a separate method to avoid including simdutf8 in the header file.
-=======
-  // This is a seperate method to avoid including simdutf in the header file.
->>>>>>> 46fd5501
+  // This is a separate method to avoid including simdutf in the header file.
   bool isValidUtf8() const;
 };
 
