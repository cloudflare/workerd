// Copyright (c) 2017-2022 Cloudflare, Inc.
// Licensed under the Apache 2.0 license found in the LICENSE file or at:
//     https://opensource.org/licenses/Apache-2.0

#pragma once
// INTERNAL IMPLEMENTATION FILE
//
// Translates between C++ struct types and JavaScript objects. This translation is by value: the
// struct is translated to/from a native JS object with the same field names.

#include "util.h"
#include "value.h"
#include "web-idl.h"

namespace workerd::jsg {

template <typename TypeWrapper,
    typename Struct,
    typename T,
    T Struct::*field,
    const char* name,
    size_t namePrefixStripLength>
class FieldWrapper {
  static constexpr inline const char* exportedName = name + namePrefixStripLength;

public:
  using Type = T;

  explicit FieldWrapper(v8::Isolate* isolate)
      : nameHandle(isolate, v8StrIntern(isolate, exportedName)) {}

  void wrap(TypeWrapper& wrapper,
      v8::Isolate* isolate,
      v8::Local<v8::Context> context,
      kj::Maybe<v8::Local<v8::Object>> creator,
      Struct& in,
      v8::Local<v8::Object> out) {
    if constexpr (kj::isSameType<T, SelfRef>()) {
      // Ignore SelfRef when converting to JS.
    } else if constexpr (kj::isSameType<T, Unimplemented>() || kj::isSameType<T, WontImplement>()) {
      // Fields with these types are required NOT to be present, so don't try to convert them.
    } else {
      if constexpr (webidl::isOptional<Type>) {
        // Don't even set optional fields that aren't present.
        if (in.*field == kj::none) return;
      }
      auto value = wrapper.wrap(context, creator, kj::mv(in.*field));
      check(out->Set(context, nameHandle.Get(isolate), value));
    }
  }

  Type unwrap(TypeWrapper& wrapper,
      v8::Isolate* isolate,
      v8::Local<v8::Context> context,
      v8::Local<v8::Object> in) {
    v8::Local<v8::Value> jsValue = check(in->Get(context, nameHandle.Get(isolate)));
    return wrapper.template unwrap<Type>(
        context, jsValue, TypeErrorContext::structField(typeid(Struct), exportedName), in);
  }

private:
  v8::Global<v8::Name> nameHandle;
};

template <typename... T>
struct TypeTuple {
  using Indexes = kj::_::MakeIndexes<sizeof...(T)>;
};

template <typename Self,
    typename T,
    typename FieldWrapperTuple,
    typename Indices = typename FieldWrapperTuple::Indexes>
class StructWrapper;

// TypeWrapper mixin for struct types (application-defined C++ structs declared with a
// JSG_STRUCT block).
template <typename Self, typename T, typename... FieldWrappers, size_t... indices>
class StructWrapper<Self, T, TypeTuple<FieldWrappers...>, kj::_::Indexes<indices...>> {
public:
  static const JsgKind JSG_KIND = JsgKind::STRUCT;

  static constexpr const std::type_info& getName(T*) {
    return typeid(T);
  }

  v8::Local<v8::Object> wrap(
      v8::Local<v8::Context> context, kj::Maybe<v8::Local<v8::Object>> creator, T&& in) {
    auto isolate = context->GetIsolate();
    v8::EscapableHandleScope handleScope(isolate);
    auto& fields = getFields(isolate);
    v8::Local<v8::Object> out = v8::Object::New(isolate);
    (kj::get<indices>(fields).wrap(static_cast<Self&>(*this), isolate, context, creator, in, out),
        ...);
    return handleScope.Escape(out);
  }

  kj::Maybe<T> tryUnwrap(v8::Local<v8::Context> context,
      v8::Local<v8::Value> handle,
      T*,
      kj::Maybe<v8::Local<v8::Object>> parentObject) {
    // In the case that an individual field is the wrong type, we don't return null, but throw an
    // exception directly. This is because:
    // 1) If we returned null, we'd lose useful debugging information about which exact field was
    //    incorrectly typed.
    // 2) Returning null is intended to allow calling code to probe for different types, e.g. to
    //    allow a parameter which is "either a String or an ArrayBuffer". Such probing really
    //    intends to check the top-level type. Recursively probing all fields in order to check
    //    if they match probably isn't a practical use case, since it would be inefficient and
    //    could lead to ambiguous results, especially when fields are optional.
    //
    // For similar reasons, if we are initializing this dictionary from null/undefined, and the
    // dictionary has required members, we throw.

    auto isolate = context->GetIsolate();

    if (handle->IsUndefined() || handle->IsNull()) {
      if constexpr (((webidl::isOptional<typename FieldWrappers::Type> ||
                         kj::isSameType<typename FieldWrappers::Type, Unimplemented>()) &&
                        ...)) {
        return T{};
      }
      jsg::throwTypeError(isolate,
          kj::str("Cannot initialize ", typeid(T).name(),
              " with required members from an "
              "undefined or null value."));
    }

    if (!handle->IsObject()) return kj::none;

    v8::HandleScope handleScope(isolate);
    auto& fields = getFields(isolate);
    auto in = handle.As<v8::Object>();

    // Note: We unwrap struct members in the order in which the compiler evaluates the expressions
    //   in `T { expressions... }`. This is technically a non-conformity from Web IDL's perspective:
    //   it prescribes lexicographically-ordered member initialization, with base members ordered
    //   before derived members. Objects with mutating getters might be broken by this, but it
    //   doesn't seem worth fixing absent a compelling use case.
<<<<<<< HEAD
    auto t = T {
      kj::get<indices>(fields).unwrap(static_cast<Self&>(*this), isolate, context, in)...
    };

    // Note that if a `validate` function is provided, then it will be called after the struct is
    // unwrapped from v8. This would be an appropriate time to throw an error.
    // Signature: void validate(jsg::Lock& js);
    if constexpr (requires (jsg::Lock& js) { t.validate(js); }) {
      jsg::Lock& js = jsg::Lock::from(isolate);
      t.validate(js);
    }

    return t;
=======

    return T{kj::get<indices>(fields).unwrap(static_cast<Self&>(*this), isolate, context, in)...};
>>>>>>> a95796b7
  }

  void newContext() = delete;
  void getTemplate() = delete;

private:
  kj::Maybe<kj::Tuple<FieldWrappers...>> lazyFields;

  kj::Tuple<FieldWrappers...>& getFields(v8::Isolate* isolate) {
    KJ_IF_SOME(f, lazyFields) {
      return f;
    } else {
      return lazyFields.emplace(kj::tuple(FieldWrappers(isolate)...));
    }
  }
};

}  // namespace workerd::jsg<|MERGE_RESOLUTION|>--- conflicted
+++ resolved
@@ -137,7 +137,6 @@
     //   it prescribes lexicographically-ordered member initialization, with base members ordered
     //   before derived members. Objects with mutating getters might be broken by this, but it
     //   doesn't seem worth fixing absent a compelling use case.
-<<<<<<< HEAD
     auto t = T {
       kj::get<indices>(fields).unwrap(static_cast<Self&>(*this), isolate, context, in)...
     };
@@ -151,10 +150,6 @@
     }
 
     return t;
-=======
-
-    return T{kj::get<indices>(fields).unwrap(static_cast<Self&>(*this), isolate, context, in)...};
->>>>>>> a95796b7
   }
 
   void newContext() = delete;
