--- conflicted
+++ resolved
@@ -32,13 +32,8 @@
     tracker.trackField("keyAlgorithm", keyAlgorithm);
   }
 
-<<<<<<< HEAD
  private:
-  kj::Array<kj::byte> deriveBits(jsg::Lock& js,
-=======
-private:
   jsg::BufferSource deriveBits(jsg::Lock& js,
->>>>>>> f072094e
       SubtleCrypto::DeriveKeyAlgorithm&& algorithm,
       kj::Maybe<uint32_t> maybeLength) const override {
     kj::StringPtr hashName = api::getAlgorithmName(
