#include "rsa.h"

#include "impl.h"
#include "keys.h"
#include "simdutf.h"
#include "util.h"

#include <openssl/bn.h>
#include <openssl/crypto.h>
#include <openssl/evp.h>
#include <openssl/pem.h>

#include <kj/array.h>
#include <kj/common.h>

#include <map>

namespace workerd::api {

namespace {
template <typename T>
kj::Maybe<T> fromBignum(kj::ArrayPtr<kj::byte> value) {
  static_assert(std::is_unsigned_v<T>, "This can only be invoked when the return type is unsigned");

  T asUnsigned = 0;
  for (size_t i = 0; i < value.size(); ++i) {
    size_t bitShift = value.size() - i - 1;
    if (bitShift >= sizeof(T) && value[i]) {
      // Too large for desired type.
      return kj::none;
    }

    asUnsigned |= value[i] << 8 * bitShift;
  }

  return asUnsigned;
}

jsg::BufferSource bioToArray(jsg::Lock& js, BIO* bio) {
  BUF_MEM* bptr;
  BIO_get_mem_ptr(bio, &bptr);
  auto buf = jsg::BackingStore::alloc<v8::ArrayBuffer>(js, bptr->length);
  auto aptr = kj::arrayPtr(bptr->data, bptr->length);
  buf.asArrayPtr().copyFrom(aptr.asBytes());
  return jsg::BufferSource(js, kj::mv(buf));
}

kj::Maybe<jsg::BufferSource> simdutfBase64UrlDecode(jsg::Lock& js, kj::StringPtr input) {
  auto size = simdutf::maximal_binary_length_from_base64(input.begin(), input.size());
  ;
  auto buf = kj::heapArray<kj::byte>(size);
  auto result = simdutf::base64_to_binary(
      input.begin(), input.size(), buf.asChars().begin(), simdutf::base64_url);
  if (result.error != simdutf::SUCCESS) return kj::none;
  KJ_ASSERT(result.count <= size);

  auto backing = jsg::BackingStore::alloc<v8::ArrayBuffer>(js, result.count);
  auto src = kj::arrayPtr(buf.begin(), result.count);
  backing.asArrayPtr().copyFrom(src);
  return jsg::BufferSource(js, kj::mv(backing));
}

jsg::BufferSource simdutfBase64UrlDecodeChecked(
    jsg::Lock& js, kj::StringPtr input, kj::StringPtr error) {
  return JSG_REQUIRE_NONNULL(simdutfBase64UrlDecode(js, input), Error, error);
}
}  // namespace

kj::Maybe<Rsa> Rsa::tryGetRsa(const EVP_PKEY* key) {
  int type = EVP_PKEY_id(key);
  if (type != EVP_PKEY_RSA && type != EVP_PKEY_RSA_PSS) return kj::none;
  auto rsa = EVP_PKEY_get0_RSA(key);
  if (rsa == nullptr) return kj::none;
  return Rsa(rsa);
}

Rsa::Rsa(RSA* rsa): rsa(rsa) {
  RSA_get0_key(rsa, &n, &e, &d);
}

size_t Rsa::getModulusBits() const {
  return getModulusSize() * 8;
}

size_t Rsa::getModulusSize() const {
  return RSA_size(rsa);
}

jsg::BufferSource Rsa::getPublicExponent(jsg::Lock& js) {
  return KJ_REQUIRE_NONNULL(bignumToArray(js, *e));
}

CryptoKey::AsymmetricKeyDetails Rsa::getAsymmetricKeyDetail() const {
  CryptoKey::AsymmetricKeyDetails details;

  details.modulusLength = BN_num_bits(n);
  details.publicExponent =
      JSG_REQUIRE_NONNULL(bignumToArrayPadded(*e), Error, "Failed to extract public exponent");

  // TODO(soon): Does BoringSSL not support retrieving RSA_PSS params?
  // if (type == EVP_PKEY_RSA_PSS) {
  //   // Due to the way ASN.1 encoding works, default values are omitted when
  //   // encoding the data structure. However, there are also RSA-PSS keys for
  //   // which no parameters are set. In that case, the ASN.1 RSASSA-PSS-params
  //   // sequence will be missing entirely and RSA_get0_pss_params will return
  //   // nullptr. If parameters are present but all parameters are set to their
  //   // default values, an empty sequence will be stored in the ASN.1 structure.
  //   // In that case, RSA_get0_pss_params does not return nullptr but all fields
  //   // of the returned RSA_PSS_PARAMS will be set to nullptr.

  //   const RSA_PSS_PARAMS* params = RSA_get0_pss_params(rsa);
  //   if (params != nullptr) {
  //     int hash_nid = NID_sha1;
  //     int mgf_nid = NID_mgf1;
  //     int mgf1_hash_nid = NID_sha1;
  //     int64_t salt_length = 20;

  //     if (params->hashAlgorithm != nullptr) {
  //       hash_nid = OBJ_obj2nid(params->hashAlgorithm->algorithm);
  //     }
  //     details.hashAlgorithm = kj::str(OBJ_nid2ln(hash_nid));

  //     if (params->maskGenAlgorithm != nullptr) {
  //       mgf_nid = OBJ_obj2nid(params->maskGenAlgorithm->algorithm);
  //       if (mgf_nid == NID_mgf1) {
  //         mgf1_hash_nid = OBJ_obj2nid(params->maskHash->algorithm);
  //       }
  //     }

  //     // If, for some reason, the MGF is not MGF1, then the MGF1 hash function
  //     // is intentionally not added to the object.
  //     if (mgf_nid == NID_mgf1) {
  //       details.mgf1HashAlgorithm = kj::str(OBJ_nid2ln(mgf1_hash_nid));
  //     }

  //     if (params->saltLength != nullptr) {
  //       JSG_REQUIRE(ASN1_INTEGER_get_int64(&salt_length, params->saltLength) == 1,
  //                   Error, "Unable to get salt length from RSA-PSS parameters");
  //     }
  //     details.saltLength = static_cast<double>(salt_length);
  //   }
  // }

  return kj::mv(details);
}

jsg::BufferSource Rsa::sign(jsg::Lock& js, const kj::ArrayPtr<const kj::byte> data) const {
  size_t size = getModulusSize();

  // RSA encryption/decryption requires the key value to be strictly larger than the value to be
  // signed. Ideally we would enforce this by checking that the key size is larger than the input
  // size – having both the same size makes it highly likely that some values are higher than the
  // key value – but there are scripts and test cases that depend on signing data with keys of
  // the same size.
  JSG_REQUIRE(data.size() <= size, DOMDataError, "Blind Signing requires presigned data (",
      data.size(),
      " bytes) to be smaller than "
      "the key (",
      size, " bytes).");
  if (data.size() == size) {
    auto dataVal = JSG_REQUIRE_NONNULL(toBignum(data), InternalDOMOperationError,
        "Error converting presigned data", internalDescribeOpensslErrors());
    JSG_REQUIRE(BN_ucmp(dataVal, getN()) < 0, DOMDataError,
        "Blind Signing requires presigned data value to be strictly smaller than RSA key"
        "modulus, consider using a larger key size.");
  }

  auto signature = kj::heapArray<kj::byte>(size);
  size_t signatureSize = 0;
  OSSLCALL(RSA_decrypt(rsa, &signatureSize, signature.begin(), signature.size(), data.begin(),
      data.size(), RSA_NO_PADDING));
  KJ_ASSERT(signatureSize <= signature.size());

  auto backing = jsg::BackingStore::alloc<v8::ArrayBuffer>(js, signatureSize);
  auto src = kj::arrayPtr(signature.begin(), signatureSize);
  backing.asArrayPtr().copyFrom(src);
  return jsg::BufferSource(js, kj::mv(backing));
}

jsg::BufferSource Rsa::cipher(jsg::Lock& js,
    EVP_PKEY_CTX* ctx,
    SubtleCrypto::EncryptAlgorithm&& algorithm,
    kj::ArrayPtr<const kj::byte> data,
    EncryptDecryptFunction encryptDecrypt,
    const EVP_MD* digest) const {

  JSG_REQUIRE(1 == EVP_PKEY_CTX_set_rsa_padding(ctx, RSA_PKCS1_OAEP_PADDING),
      InternalDOMOperationError, "Error doing RSA OAEP encrypt/decrypt (", "padding", ")",
      internalDescribeOpensslErrors());
  JSG_REQUIRE(1 == EVP_PKEY_CTX_set_rsa_oaep_md(ctx, digest), InternalDOMOperationError,
      "Error doing RSA OAEP encrypt/decrypt (", "message digest", ")",
      internalDescribeOpensslErrors());
  JSG_REQUIRE(1 == EVP_PKEY_CTX_set_rsa_mgf1_md(ctx, digest), InternalDOMOperationError,
      "Error doing RSA OAEP encrypt/decrypt (", "MGF1 digest", ")",
      internalDescribeOpensslErrors());

  KJ_IF_SOME(l, algorithm.label) {
    auto labelCopy = reinterpret_cast<uint8_t*>(OPENSSL_malloc(l.size()));
    KJ_DEFER(OPENSSL_free(labelCopy));
    // If setting the label fails we need to remember to destroy the buffer. In practice it can't
    // actually happen since we set RSA_PKCS1_OAEP_PADDING above & that appears to be the only way
    // this API call can fail.

    JSG_REQUIRE(labelCopy != nullptr, DOMOperationError,
        "Failed to allocate space for RSA-OAEP label copy", tryDescribeOpensslErrors());
    std::copy(l.begin(), l.end(), labelCopy);

    // EVP_PKEY_CTX_set0_rsa_oaep_label below takes ownership of the buffer passed in (must have
    // been OPENSSL_malloc-allocated).
    JSG_REQUIRE(1 == EVP_PKEY_CTX_set0_rsa_oaep_label(ctx, labelCopy, l.size()), DOMOperationError,
        "Failed to set RSA-OAEP label", tryDescribeOpensslErrors());

    // Ownership has now been transferred. The chromium WebCrypto code technically has a potential
    // memory leak here in that they check the error for EVP_PKEY_CTX_set0_rsa_oaep_label after
    // releasing. It's not actually possible though because the padding mode is set unconditionally
    // to RSA_PKCS1_OAEP_PADDING which seems to be the only way setting the label will fail.
    labelCopy = nullptr;
  }

  size_t maxResultLength = 0;
  // First compute an upper bound on the amount of space we need to store the encrypted/decrypted
  // result. Then we actually apply the encryption & finally resize to the actual correct length.
  JSG_REQUIRE(1 == encryptDecrypt(ctx, nullptr, &maxResultLength, data.begin(), data.size()),
      DOMOperationError, "Failed to compute length of RSA-OAEP result", tryDescribeOpensslErrors());

  kj::Vector<kj::byte> result(maxResultLength);
  auto err = encryptDecrypt(ctx, result.begin(), &maxResultLength, data.begin(), data.size());
  JSG_REQUIRE(
      1 == err, DOMOperationError, "RSA-OAEP failed encrypt/decrypt", tryDescribeOpensslErrors());
  result.resize(maxResultLength);

  auto backing = jsg::BackingStore::alloc<v8::ArrayBuffer>(js, result.size());
  backing.asArrayPtr().copyFrom(result);
  return jsg::BufferSource(js, kj::mv(backing));
}

SubtleCrypto::JsonWebKey Rsa::toJwk(
    KeyType keyType, kj::Maybe<kj::String> maybeHashAlgorithm) const {
  SubtleCrypto::JsonWebKey jwk;
  jwk.kty = kj::str("RSA");
  KJ_IF_SOME(name, maybeHashAlgorithm) {
    jwk.alg = kj::mv(name);
  }

  jwk.n = fastEncodeBase64Url(KJ_REQUIRE_NONNULL(bignumToArray(KJ_REQUIRE_NONNULL(n))));
  jwk.e = fastEncodeBase64Url(KJ_REQUIRE_NONNULL(bignumToArray(KJ_REQUIRE_NONNULL(e))));

  if (keyType == KeyType::PRIVATE) {
    jwk.d = fastEncodeBase64Url(KJ_REQUIRE_NONNULL(bignumToArray(KJ_REQUIRE_NONNULL(d))));
    jwk.p =
        fastEncodeBase64Url(KJ_REQUIRE_NONNULL(bignumToArray(KJ_REQUIRE_NONNULL(RSA_get0_p(rsa)))));
    jwk.q =
        fastEncodeBase64Url(KJ_REQUIRE_NONNULL(bignumToArray(KJ_REQUIRE_NONNULL(RSA_get0_q(rsa)))));
    jwk.dp = fastEncodeBase64Url(
        KJ_REQUIRE_NONNULL(bignumToArray(KJ_REQUIRE_NONNULL(RSA_get0_dmp1(rsa)))));
    jwk.dq = fastEncodeBase64Url(
        KJ_REQUIRE_NONNULL(bignumToArray(KJ_REQUIRE_NONNULL(RSA_get0_dmq1(rsa)))));
    jwk.qi = fastEncodeBase64Url(
        KJ_REQUIRE_NONNULL(bignumToArray(KJ_REQUIRE_NONNULL(RSA_get0_iqmp(rsa)))));
  }

  return jwk;
}

kj::Maybe<AsymmetricKeyData> Rsa::fromJwk(
    jsg::Lock& js, KeyType keyType, const SubtleCrypto::JsonWebKey& jwk) {
  ClearErrorOnReturn clearErrorOnReturn;

  if (jwk.kty != "RSA"_kj) return kj::none;
  auto n = JSG_REQUIRE_NONNULL(jwk.n.map([](auto& str) { return str.asPtr(); }), Error,
      "Invalid RSA key in JSON Web Key; missing or invalid "
      "Modulus parameter (\"n\").");
  auto e = JSG_REQUIRE_NONNULL(jwk.e.map([](auto& str) { return str.asPtr(); }), Error,
      "Invalid RSA key in JSON Web Key; missing or invalid "
      "Exponent parameter (\"e\").");

  auto rsa = OSSL_NEW(RSA);

  static constexpr auto kInvalidBase64Error = "Invalid RSA key in JSON Web Key; invalid base64."_kj;

  auto nDecoded = toBignumUnowned(simdutfBase64UrlDecodeChecked(js, n, kInvalidBase64Error));
  auto eDecoded = toBignumUnowned(simdutfBase64UrlDecodeChecked(js, e, kInvalidBase64Error));
  JSG_REQUIRE(RSA_set0_key(rsa.get(), nDecoded, eDecoded, nullptr) == 1, Error,
      "Invalid RSA key in JSON Web Key; failed to set key parameters");

  if (keyType == KeyType::PRIVATE) {
    auto d = JSG_REQUIRE_NONNULL(jwk.d.map([](auto& str) { return str.asPtr(); }), Error,
        "Invalid RSA key in JSON Web Key; missing or invalid "
        "Private Exponent parameter (\"d\").");
    auto p = JSG_REQUIRE_NONNULL(jwk.p.map([](auto& str) { return str.asPtr(); }), Error,
        "Invalid RSA key in JSON Web Key; missing or invalid "
        "First Prime Factor parameter (\"p\").");
    auto q = JSG_REQUIRE_NONNULL(jwk.q.map([](auto& str) { return str.asPtr(); }), Error,
        "Invalid RSA key in JSON Web Key; missing or invalid "
        "Second Prime Factor parameter (\"q\").");
    auto dp = JSG_REQUIRE_NONNULL(jwk.dp.map([](auto& str) { return str.asPtr(); }), Error,
        "Invalid RSA key in JSON Web Key; missing or invalid "
        "First Factor CRT Exponent parameter (\"dp\").");
    auto dq = JSG_REQUIRE_NONNULL(jwk.dq.map([](auto& str) { return str.asPtr(); }), Error,
        "Invalid RSA key in JSON Web Key; missing or invalid "
        "Second Factor CRT Exponent parameter (\"dq\").");
    auto qi = JSG_REQUIRE_NONNULL(jwk.qi.map([](auto& str) { return str.asPtr(); }), Error,
        "Invalid RSA key in JSON Web Key; missing or invalid "
        "First CRT Coefficient parameter (\"qi\").");
    auto dDecoded =
        toBignumUnowned(simdutfBase64UrlDecodeChecked(js, d, "Invalid RSA key in JSON Web Key"_kj));
    auto pDecoded = toBignumUnowned(simdutfBase64UrlDecodeChecked(js, p, kInvalidBase64Error));
    auto qDecoded = toBignumUnowned(simdutfBase64UrlDecodeChecked(js, q, kInvalidBase64Error));
    auto dpDecoded = toBignumUnowned(simdutfBase64UrlDecodeChecked(js, dp, kInvalidBase64Error));
    auto dqDecoded = toBignumUnowned(simdutfBase64UrlDecodeChecked(js, dq, kInvalidBase64Error));
    auto qiDecoded = toBignumUnowned(simdutfBase64UrlDecodeChecked(js, qi, kInvalidBase64Error));

    JSG_REQUIRE(RSA_set0_key(rsa.get(), nullptr, nullptr, dDecoded) == 1, Error,
        "Invalid RSA key in JSON Web Key; failed to set private exponent");
    JSG_REQUIRE(RSA_set0_factors(rsa.get(), pDecoded, qDecoded) == 1, Error,
        "Invalid RSA key in JSON Web Key; failed to set prime factors");
    JSG_REQUIRE(RSA_set0_crt_params(rsa.get(), dpDecoded, dqDecoded, qiDecoded) == 1, Error,
        "Invalid RSA key in JSON Web Key; failed to set CRT parameters");
  }

  auto evpPkey = OSSL_NEW(EVP_PKEY);
  KJ_ASSERT(EVP_PKEY_set1_RSA(evpPkey.get(), rsa.get()) == 1);

  auto usages = keyType == KeyType::PRIVATE ? CryptoKeyUsageSet::privateKeyMask()
                                            : CryptoKeyUsageSet::publicKeyMask();
  return AsymmetricKeyData{kj::mv(evpPkey), keyType, usages};
}

kj::String Rsa::toPem(
    jsg::Lock& js, KeyEncoding encoding, KeyType keyType, kj::Maybe<CipherOptions> options) const {
  ClearErrorOnReturn clearErrorOnReturn;
  auto bio = OSSL_BIO_MEM();
  switch (keyType) {
    case KeyType::PUBLIC: {
      switch (encoding) {
        case KeyEncoding::PKCS1: {
          JSG_REQUIRE(PEM_write_bio_RSAPublicKey(bio.get(), rsa) == 1, Error,
              "Failed to write RSA public key to PEM", tryDescribeOpensslErrors());
          break;
        }
        case workerd::api::KeyEncoding::SPKI: {
          JSG_REQUIRE(PEM_write_bio_RSA_PUBKEY(bio.get(), rsa) == 1, Error,
              "Failed to write RSA public key to PEM", tryDescribeOpensslErrors());
          break;
        }
        default: {
          JSG_FAIL_REQUIRE(Error, "Unsupported RSA public key encoding: ", encoding);
        }
      }
      break;
    }
    case KeyType::PRIVATE: {
      kj::byte* passphrase = nullptr;
      size_t passLen = 0;
      const EVP_CIPHER* cipher = nullptr;
      KJ_IF_SOME(opts, options) {
        passphrase = const_cast<kj::byte*>(opts.passphrase.begin());
        passLen = opts.passphrase.size();
        cipher = opts.cipher;
      }
      switch (encoding) {
        case KeyEncoding::PKCS1: {
          JSG_REQUIRE(PEM_write_bio_RSAPrivateKey(
                          bio.get(), rsa, cipher, passphrase, passLen, nullptr, nullptr) == 1,
              Error, "Failed to write RSA private key to PEM", tryDescribeOpensslErrors());
          break;
        }
        case KeyEncoding::PKCS8: {
          auto evpPkey = OSSL_NEW(EVP_PKEY);
          EVP_PKEY_set1_RSA(evpPkey.get(), rsa);
          JSG_REQUIRE(PEM_write_bio_PKCS8PrivateKey(bio.get(), evpPkey.get(), cipher,
                          reinterpret_cast<char*>(passphrase), passLen, nullptr, nullptr) == 1,
              Error, "Failed to write RSA private key to PKCS8 PEM", tryDescribeOpensslErrors());
          break;
        }
        default: {
          JSG_FAIL_REQUIRE(Error, "Unsupported RSA private key encoding: ", encoding);
        }
      }
      break;
    }
    default:
      KJ_UNREACHABLE;
  }
  return kj::str(bioToArray(js, bio.get()).asArrayPtr().asChars());
}

jsg::BufferSource Rsa::toDer(
    jsg::Lock& js, KeyEncoding encoding, KeyType keyType, kj::Maybe<CipherOptions> options) const {
  ClearErrorOnReturn clearErrorOnReturn;
  auto bio = OSSL_BIO_MEM();
  switch (keyType) {
    case KeyType::PUBLIC: {
      switch (encoding) {
        case KeyEncoding::PKCS1: {
          JSG_REQUIRE(i2d_RSAPublicKey_bio(bio.get(), rsa) == 1, Error,
              "Failed to write RSA public key to DER", tryDescribeOpensslErrors());
          break;
        }
        case workerd::api::KeyEncoding::SPKI: {
          auto evpPkey = OSSL_NEW(EVP_PKEY);
          EVP_PKEY_set1_RSA(evpPkey.get(), rsa);
          JSG_REQUIRE(i2d_PUBKEY_bio(bio.get(), evpPkey.get()) == 1, Error,
              "Failed to write RSA public key to SPKI", tryDescribeOpensslErrors());
          break;
        }
        default: {
          JSG_FAIL_REQUIRE(Error, "Unsupported RSA public key encoding: ", encoding);
        }
      }
      break;
    }
    case KeyType::PRIVATE: {
      kj::byte* passphrase = nullptr;
      size_t passLen = 0;
      const EVP_CIPHER* cipher = nullptr;
      KJ_IF_SOME(opts, options) {
        passphrase = const_cast<kj::byte*>(opts.passphrase.begin());
        passLen = opts.passphrase.size();
        cipher = opts.cipher;
      }
      switch (encoding) {
        case KeyEncoding::PKCS1: {
          // Does not permit encryption
          JSG_REQUIRE(i2d_RSAPrivateKey_bio(bio.get(), rsa), Error,
              "Failed to write RSA private key to PEM", tryDescribeOpensslErrors());
          break;
        }
        case KeyEncoding::PKCS8: {
          auto evpPkey = OSSL_NEW(EVP_PKEY);
          EVP_PKEY_set1_RSA(evpPkey.get(), rsa);
          JSG_REQUIRE(i2d_PKCS8PrivateKey_bio(bio.get(), evpPkey.get(), cipher,
                          reinterpret_cast<char*>(passphrase), passLen, nullptr, nullptr) == 1,
              Error, "Failed to write RSA private key to PKCS8 PEM", tryDescribeOpensslErrors());
          break;
        }
        default: {
          JSG_FAIL_REQUIRE(Error, "Unsupported RSA private key encoding: ", encoding);
        }
      }
      break;
    }
    default:
      KJ_UNREACHABLE;
  }
  return bioToArray(js, bio.get());
}

void Rsa::validateRsaParams(
    jsg::Lock& js, size_t modulusLength, kj::ArrayPtr<kj::byte> publicExponent, bool isImport) {
  KJ_ASSERT(modulusLength <= ~uint16_t(0));
  // Use Chromium's limits for RSA keygen to avoid infinite loops:
  // * Key sizes a multiple of 8 bits.
  // * Key sizes must be in [256, 16k] bits.
  auto strictCrypto = FeatureFlags::get(js).getStrictCrypto();
  JSG_REQUIRE(!(strictCrypto || !isImport) ||
          (modulusLength % 8 == 0 && modulusLength >= 256 && modulusLength <= 16384),
      DOMOperationError,
      "The modulus length must be a multiple of 8 and "
      "between 256 and 16k, but ",
      modulusLength, " was requested.");

  // Now check the public exponent for allow-listed values.
  // First see if we can convert the public exponent to an unsigned number. Unfortunately OpenSSL
  // doesn't have convenient APIs to do this (since these are bignums) so we have to do it by hand.
  // Since the problematic BIGNUMs are within the range of an unsigned int (& technicall an
  // unsigned short) we can treat an out-of-range issue as valid input.
  KJ_IF_SOME(v, fromBignum<unsigned>(publicExponent)) {
    if (!isImport) {
      JSG_REQUIRE(v == 3 || v == 65537, DOMOperationError,
          "The \"publicExponent\" must be either 3 or 65537, but got ", v, ".");
    } else if (strictCrypto) {
      // While we have long required the exponent to be 3 or 65537 when generating keys, handle
      // imported keys more permissively and allow additional exponents that are considered safe
      // and commonly used.
      JSG_REQUIRE(v == 3 || v == 17 || v == 37 || v == 65537, DOMOperationError,
          "Imported RSA key has invalid publicExponent ", v, ".");
    }
  } else {
    JSG_FAIL_REQUIRE(DOMOperationError,
        "The \"publicExponent\" must be either 3 or 65537, but "
        "got a number larger than 2^32.");
  }
}

bool Rsa::isRSAPrivateKey(kj::ArrayPtr<const kj::byte> keyData) {
  KJ_IF_SOME(rem, tryGetAsn1Sequence(keyData)) {
    return rem.size() >= 3 && rem[0] == 2 && rem[1] == 1 && !(rem[2] & 0xfe);
  }
  return false;
}

// ======================================================================================
// Web Crypto Impl: RSASSA-PKCS1-V1_5, RSA-PSS, RSA-OEAP, RSA-RAW

namespace {
class RsaBase: public AsymmetricKeyCryptoKeyImpl {
 public:
  explicit RsaBase(
      AsymmetricKeyData keyData, CryptoKey::RsaKeyAlgorithm keyAlgorithm, bool extractable)
      : AsymmetricKeyCryptoKeyImpl(kj::mv(keyData), extractable),
        keyAlgorithm(kj::mv(keyAlgorithm)) {}

  kj::StringPtr jsgGetMemoryName() const override {
    return "AsymmetricKey";
  }
  size_t jsgGetMemorySelfSize() const override {
    return sizeof(AsymmetricKeyCryptoKeyImpl);
  }
  void jsgGetMemoryInfo(jsg::MemoryTracker& tracker) const override {
    AsymmetricKeyCryptoKeyImpl::jsgGetMemoryInfo(tracker);
    tracker.trackField("keyAlgorithm", keyAlgorithm);
  }

 protected:
  CryptoKey::RsaKeyAlgorithm keyAlgorithm;

 private:
  SubtleCrypto::JsonWebKey exportJwk() const override final {
    auto rsa = JSG_REQUIRE_NONNULL(Rsa::tryGetRsa(getEvpPkey()), DOMDataError,
        "No RSA data backing key", tryDescribeOpensslErrors());
    return rsa.toJwk(getTypeEnum(), jwkHashAlgorithmName());
  }

  jsg::BufferSource exportRaw(jsg::Lock& js) const override final {
    JSG_FAIL_REQUIRE(
        DOMInvalidAccessError, "Cannot export \"", getAlgorithmName(), "\" in \"raw\" format.");
  }

  CryptoKey::AsymmetricKeyDetails getAsymmetricKeyDetail() const override {
    return KJ_ASSERT_NONNULL(Rsa::tryGetRsa(getEvpPkey())).getAsymmetricKeyDetail();
  }

  virtual kj::String jwkHashAlgorithmName() const = 0;
};

class RsassaPkcs1V15Key final: public RsaBase {
 public:
  explicit RsassaPkcs1V15Key(
      AsymmetricKeyData keyData, CryptoKey::RsaKeyAlgorithm keyAlgorithm, bool extractable)
      : RsaBase(kj::mv(keyData), kj::mv(keyAlgorithm), extractable) {}

  CryptoKey::AlgorithmVariant getAlgorithm(jsg::Lock& js) const override {
    return keyAlgorithm.clone(js);
  }
  kj::StringPtr getAlgorithmName() const override {
    return "RSASSA-PKCS1-v1_5";
  }

  kj::StringPtr chooseHash(
      const kj::Maybe<kj::OneOf<kj::String, SubtleCrypto::HashAlgorithm>>& callTimeHash)
      const override {
    // RSASSA-PKCS1-v1_5 attaches the hash to the key, ignoring whatever is specified at call time.
    return KJ_REQUIRE_NONNULL(keyAlgorithm.hash).name;
  }

 private:
  kj::String jwkHashAlgorithmName() const override {
    const auto& hashName = KJ_REQUIRE_NONNULL(keyAlgorithm.hash).name;
    JSG_REQUIRE(hashName.startsWith("SHA"), DOMNotSupportedError,
        "JWK export not supported for hash algorithm \"", hashName, "\".");
    return kj::str("RS", hashName.slice(4, hashName.size()));
  }
};

class RsaPssKey final: public RsaBase {
 public:
  explicit RsaPssKey(
      AsymmetricKeyData keyData, CryptoKey::RsaKeyAlgorithm keyAlgorithm, bool extractable)
      : RsaBase(kj::mv(keyData), kj::mv(keyAlgorithm), extractable) {}

  CryptoKey::AlgorithmVariant getAlgorithm(jsg::Lock& js) const override {
    return keyAlgorithm.clone(js);
  }
  kj::StringPtr getAlgorithmName() const override {
    return keyAlgorithm.name;
  }

  kj::StringPtr chooseHash(
      const kj::Maybe<kj::OneOf<kj::String, SubtleCrypto::HashAlgorithm>>& callTimeHash)
      const override {
    // RSA-PSS attaches the hash to the key, ignoring whatever is specified at call time.
    return KJ_REQUIRE_NONNULL(keyAlgorithm.hash).name;
  }

  void addSalt(EVP_PKEY_CTX* pctx, const SubtleCrypto::SignAlgorithm& algorithm) const override {
    auto salt = JSG_REQUIRE_NONNULL(algorithm.saltLength, TypeError,
        "Failed to provide salt for RSA-PSS key operation which requires a salt");
    JSG_REQUIRE(salt >= 0, DOMDataError, "SaltLength for RSA-PSS must be non-negative (provided ",
        salt, ").");
    OSSLCALL(EVP_PKEY_CTX_set_rsa_padding(pctx, RSA_PKCS1_PSS_PADDING));
    OSSLCALL(EVP_PKEY_CTX_set_rsa_pss_saltlen(pctx, salt));
  }

 private:
  kj::String jwkHashAlgorithmName() const override {
    const auto& hashName = KJ_REQUIRE_NONNULL(keyAlgorithm.hash).name;
    JSG_REQUIRE(hashName.startsWith("SHA"), DOMNotSupportedError,
        "JWK export not supported for hash algorithm \"", hashName, "\".");
    return kj::str("PS", hashName.slice(4, hashName.size()));
  }
};

class RsaOaepKey final: public RsaBase {
  using InitFunction = decltype(EVP_PKEY_encrypt_init);
  using EncryptDecryptFunction = decltype(EVP_PKEY_encrypt);

 public:
  explicit RsaOaepKey(
      AsymmetricKeyData keyData, CryptoKey::RsaKeyAlgorithm keyAlgorithm, bool extractable)
      : RsaBase(kj::mv(keyData), kj::mv(keyAlgorithm), extractable) {}

  CryptoKey::AlgorithmVariant getAlgorithm(jsg::Lock& js) const override {
    return keyAlgorithm.clone(js);
  }
  kj::StringPtr getAlgorithmName() const override {
    return keyAlgorithm.name;
  }

  kj::StringPtr chooseHash(
      const kj::Maybe<kj::OneOf<kj::String, SubtleCrypto::HashAlgorithm>>& callTimeHash)
      const override {
    // RSA-OAEP is for encryption/decryption, not signing, but this method is called by the
    // parent class when performing sign() or verify().
    JSG_FAIL_REQUIRE(DOMNotSupportedError,
        "The sign and verify operations are not implemented for \"", keyAlgorithm.name, "\".");
  }

  jsg::BufferSource encrypt(jsg::Lock& js,
      SubtleCrypto::EncryptAlgorithm&& algorithm,
      kj::ArrayPtr<const kj::byte> plainText) const override {
    JSG_REQUIRE(getTypeEnum() == KeyType::PUBLIC, DOMInvalidAccessError,
        "Encryption/key wrapping only works with public keys, not \"", getType(), "\".");
    return commonEncryptDecrypt(
        js, kj::mv(algorithm), plainText, EVP_PKEY_encrypt_init, EVP_PKEY_encrypt);
  }

  jsg::BufferSource decrypt(jsg::Lock& js,
      SubtleCrypto::EncryptAlgorithm&& algorithm,
      kj::ArrayPtr<const kj::byte> cipherText) const override {
    JSG_REQUIRE(getTypeEnum() == KeyType::PRIVATE, DOMInvalidAccessError,
        "Decryption/key unwrapping only works with private keys, not \"", getType(), "\".");
    return commonEncryptDecrypt(
        js, kj::mv(algorithm), cipherText, EVP_PKEY_decrypt_init, EVP_PKEY_decrypt);
  }

<<<<<<< HEAD
 private:
  kj::Array<kj::byte> commonEncryptDecrypt(SubtleCrypto::EncryptAlgorithm&& algorithm,
=======
private:
  jsg::BufferSource commonEncryptDecrypt(jsg::Lock& js,
      SubtleCrypto::EncryptAlgorithm&& algorithm,
>>>>>>> f072094e
      kj::ArrayPtr<const kj::byte> data,
      InitFunction init,
      EncryptDecryptFunction encryptDecrypt) const {
    auto pkey = getEvpPkey();
    auto digest = lookupDigestAlgorithm(KJ_REQUIRE_NONNULL(keyAlgorithm.hash).name).second;
    auto ctx = OSSL_NEW(EVP_PKEY_CTX, pkey, nullptr);
    JSG_REQUIRE(1 == init(ctx.get()), DOMOperationError, "RSA-OAEP failed to initialize",
        tryDescribeOpensslErrors());
    return KJ_ASSERT_NONNULL(Rsa::tryGetRsa(pkey))
        .cipher(js, ctx, kj::mv(algorithm), data, encryptDecrypt, digest);
  }

  kj::String jwkHashAlgorithmName() const override {
    const auto& hashName = KJ_REQUIRE_NONNULL(keyAlgorithm.hash).name;
    JSG_REQUIRE(hashName.startsWith("SHA"), DOMNotSupportedError,
        "JWK export not supported for hash algorithm \"", hashName, "\".");
    if (hashName == "SHA-1") {
      return kj::str("RSA-OAEP");
    }
    return kj::str("RSA-OAEP-", hashName.slice(4, hashName.size()));
  }
};

class RsaRawKey final: public RsaBase {
 public:
  explicit RsaRawKey(
      AsymmetricKeyData keyData, CryptoKey::RsaKeyAlgorithm keyAlgorithm, bool extractable)
      : RsaBase(kj::mv(keyData), kj::mv(keyAlgorithm), extractable) {}

  jsg::BufferSource sign(jsg::Lock& js,
      SubtleCrypto::SignAlgorithm&& algorithm,
      kj::ArrayPtr<const kj::byte> data) const override {
    auto rsa = JSG_REQUIRE_NONNULL(Rsa::tryGetRsa(getEvpPkey()), DOMDataError, "Missing RSA key");
    return rsa.sign(js, data);
  }

  bool verify(jsg::Lock& js,
      SubtleCrypto::SignAlgorithm&& algorithm,
      kj::ArrayPtr<const kj::byte> signature,
      kj::ArrayPtr<const kj::byte> data) const override {
    KJ_UNIMPLEMENTED("RawRsa Verification currently unsupported");
  }

  CryptoKey::AlgorithmVariant getAlgorithm(jsg::Lock& js) const override {
    return keyAlgorithm.clone(js);
  }

  kj::StringPtr getAlgorithmName() const override {
    return keyAlgorithm.name;
  }

  kj::StringPtr chooseHash(
      const kj::Maybe<kj::OneOf<kj::String, SubtleCrypto::HashAlgorithm>>& callTimeHash)
      const override {
    KJ_UNIMPLEMENTED("this should not be called since we overrode sign() and verify()");
  }

 private:
  kj::String jwkHashAlgorithmName() const override {
    const auto& hashName = KJ_REQUIRE_NONNULL(keyAlgorithm.hash).name;
    JSG_REQUIRE(hashName.startsWith("SHA"), DOMNotSupportedError,
        "JWK export not supported for hash algorithm \"", hashName, "\".");
    return kj::str("RS", hashName.slice(4, hashName.size()));
  }
};

CryptoKeyPair generateRsaPair(jsg::Lock& js,
    kj::StringPtr normalizedName,
    kj::Own<EVP_PKEY> privateEvpPKey,
    kj::Own<EVP_PKEY> publicEvpPKey,
    CryptoKey::RsaKeyAlgorithm&& keyAlgorithm,
    bool privateKeyExtractable,
    CryptoKeyUsageSet usages) {
  auto privateKeyAlgorithm = keyAlgorithm.clone(js);

  AsymmetricKeyData publicKeyData{
    .evpPkey = kj::mv(publicEvpPKey),
    .keyType = KeyType::PUBLIC,
    .usages = usages & CryptoKeyUsageSet::publicKeyMask(),
  };
  AsymmetricKeyData privateKeyData{
    .evpPkey = kj::mv(privateEvpPKey),
    .keyType = KeyType::PRIVATE,
    .usages = usages & CryptoKeyUsageSet::privateKeyMask(),
  };

  static constexpr auto createPair = [](kj::Own<CryptoKey::Impl> publicKey,
                                         kj::Own<CryptoKey::Impl> privateKey) {
    return CryptoKeyPair{.publicKey = jsg::alloc<CryptoKey>(kj::mv(publicKey)),
      .privateKey = jsg::alloc<CryptoKey>(kj::mv(privateKey))};
  };

  if (normalizedName == "RSASSA-PKCS1-v1_5") {
    return createPair(
        kj::heap<RsassaPkcs1V15Key>(kj::mv(publicKeyData), kj::mv(keyAlgorithm), true),
        kj::heap<RsassaPkcs1V15Key>(
            kj::mv(privateKeyData), kj::mv(privateKeyAlgorithm), privateKeyExtractable));
  } else if (normalizedName == "RSA-PSS") {
    return createPair(kj::heap<RsaPssKey>(kj::mv(publicKeyData), kj::mv(keyAlgorithm), true),
        kj::heap<RsaPssKey>(
            kj::mv(privateKeyData), kj::mv(privateKeyAlgorithm), privateKeyExtractable));
  } else if (normalizedName == "RSA-OAEP") {
    return createPair(kj::heap<RsaOaepKey>(kj::mv(publicKeyData), kj::mv(keyAlgorithm), true),
        kj::heap<RsaOaepKey>(
            kj::mv(privateKeyData), kj::mv(privateKeyAlgorithm), privateKeyExtractable));
  }
  JSG_FAIL_REQUIRE(DOMNotSupportedError, "Unimplemented RSA generation \"", normalizedName, "\".");
}

kj::Own<EVP_PKEY> rsaJwkReader(SubtleCrypto::JsonWebKey&& keyDataJwk) {
  auto rsaKey = OSSL_NEW(RSA);

  auto modulus = UNWRAP_JWK_BIGNUM(kj::mv(keyDataJwk.n), DOMDataError,
      "Invalid RSA key in JSON Web Key; missing or invalid Modulus "
      "parameter (\"n\").");
  auto publicExponent = UNWRAP_JWK_BIGNUM(kj::mv(keyDataJwk.e), DOMDataError,
      "Invalid RSA key in JSON Web Key; missing or invalid "
      "Exponent parameter (\"e\").");

  // RSA_set0_*() transfers BIGNUM ownership to the RSA key, so we don't need to worry about
  // calling BN_free().
  OSSLCALL(RSA_set0_key(
      rsaKey.get(), toBignumUnowned(modulus), toBignumUnowned(publicExponent), nullptr));

  if (keyDataJwk.d != kj::none) {
    // This is a private key.

    auto privateExponent = UNWRAP_JWK_BIGNUM(kj::mv(keyDataJwk.d), DOMDataError,
        "Invalid RSA key in JSON Web Key; missing or invalid "
        "Private Exponent parameter (\"d\").");

    OSSLCALL(RSA_set0_key(rsaKey.get(), nullptr, nullptr, toBignumUnowned(privateExponent)));

    auto presence = (keyDataJwk.p != kj::none) + (keyDataJwk.q != kj::none) +
        (keyDataJwk.dp != kj::none) + (keyDataJwk.dq != kj::none) + (keyDataJwk.qi != kj::none);

    if (presence == 5) {
      auto firstPrimeFactor = UNWRAP_JWK_BIGNUM(kj::mv(keyDataJwk.p), DOMDataError,
          "Invalid RSA key in JSON Web Key; invalid First Prime "
          "Factor parameter (\"p\").");
      auto secondPrimeFactor = UNWRAP_JWK_BIGNUM(kj::mv(keyDataJwk.q), DOMDataError,
          "Invalid RSA key in JSON Web Key; invalid Second Prime "
          "Factor parameter (\"q\").");
      auto firstFactorCrtExponent = UNWRAP_JWK_BIGNUM(kj::mv(keyDataJwk.dp), DOMDataError,
          "Invalid RSA key in JSON Web Key; invalid First Factor "
          "CRT Exponent parameter (\"dp\").");
      auto secondFactorCrtExponent = UNWRAP_JWK_BIGNUM(kj::mv(keyDataJwk.dq), DOMDataError,
          "Invalid RSA key in JSON Web Key; invalid Second Factor "
          "CRT Exponent parameter (\"dq\").");
      auto firstCrtCoefficient = UNWRAP_JWK_BIGNUM(kj::mv(keyDataJwk.qi), DOMDataError,
          "Invalid RSA key in JSON Web Key; invalid First CRT "
          "Coefficient parameter (\"qi\").");

      OSSLCALL(RSA_set0_factors(
          rsaKey.get(), toBignumUnowned(firstPrimeFactor), toBignumUnowned(secondPrimeFactor)));
      OSSLCALL(RSA_set0_crt_params(rsaKey.get(), toBignumUnowned(firstFactorCrtExponent),
          toBignumUnowned(secondFactorCrtExponent), toBignumUnowned(firstCrtCoefficient)));
    } else {
      JSG_REQUIRE(presence == 0, DOMDataError,
          "Invalid RSA private key in JSON Web Key; if one Prime "
          "Factor or CRT Exponent/Coefficient parameter is present, then they must all be "
          "present (\"p\", \"q\", \"dp\", \"dq\", \"qi\").");
    }
  }

  auto evpPkey = OSSL_NEW(EVP_PKEY);
  OSSLCALL(EVP_PKEY_set1_RSA(evpPkey.get(), rsaKey.get()));
  return evpPkey;
}
}  // namespace

kj::OneOf<jsg::Ref<CryptoKey>, CryptoKeyPair> CryptoKey::Impl::generateRsa(jsg::Lock& js,
    kj::StringPtr normalizedName,
    SubtleCrypto::GenerateKeyAlgorithm&& algorithm,
    bool extractable,
    kj::ArrayPtr<const kj::String> keyUsages) {

  KJ_ASSERT(normalizedName == "RSASSA-PKCS1-v1_5" || normalizedName == "RSA-PSS" ||
          normalizedName == "RSA-OAEP",
      "generateRsa called on non-RSA cryptoKey", normalizedName);

  auto publicExponent = JSG_REQUIRE_NONNULL(kj::mv(algorithm.publicExponent), TypeError,
      "Missing field \"publicExponent\" in \"algorithm\".");
  kj::StringPtr hash = api::getAlgorithmName(
      JSG_REQUIRE_NONNULL(algorithm.hash, TypeError, "Missing field \"hash\" in \"algorithm\"."));
  int modulusLength = JSG_REQUIRE_NONNULL(
      algorithm.modulusLength, TypeError, "Missing field \"modulusLength\" in \"algorithm\".");
  JSG_REQUIRE(modulusLength > 0, DOMOperationError,
      "modulusLength must be greater than zero "
      "(requested ",
      modulusLength, ").");
  auto [normalizedHashName, hashEvpMd] = lookupDigestAlgorithm(hash);

  CryptoKeyUsageSet validUsages = (normalizedName == "RSA-OAEP")
      ? (CryptoKeyUsageSet::encrypt() | CryptoKeyUsageSet::decrypt() |
            CryptoKeyUsageSet::wrapKey() | CryptoKeyUsageSet::unwrapKey())
      : (CryptoKeyUsageSet::sign() | CryptoKeyUsageSet::verify());
  auto usages = CryptoKeyUsageSet::validate(
      normalizedName, CryptoKeyUsageSet::Context::generate, keyUsages, validUsages);

  Rsa::validateRsaParams(js, modulusLength, publicExponent.asPtr());
  // boringssl silently uses (modulusLength & ~127) for the key size, i.e. it rounds down to the
  // closest multiple of 128 bits. This can easily cause confusion when non-standard key sizes are
  // requested.
  // The `modulusLength` field of the resulting CryptoKey will be incorrect when the compat flag
  // is disabled and the key size is rounded down, but since it is not currently used this is
  // acceptable.
  JSG_REQUIRE(!(FeatureFlags::get(js).getStrictCrypto() && (modulusLength & 127)),
      DOMOperationError, "Can't generate key: RSA key size is required to be a multiple of 128");

  auto bnExponent = JSG_REQUIRE_NONNULL(
      toBignum(publicExponent), InternalDOMOperationError, "Error setting up RSA keygen.");

  auto rsaPrivateKey = OSSL_NEW(RSA);
  OSSLCALL(RSA_generate_key_ex(rsaPrivateKey, modulusLength, bnExponent.get(), 0));
  auto privateEvpPKey = OSSL_NEW(EVP_PKEY);
  OSSLCALL(EVP_PKEY_set1_RSA(privateEvpPKey.get(), rsaPrivateKey.get()));
  kj::Own<RSA> rsaPublicKey = OSSLCALL_OWN(RSA, RSAPublicKey_dup(rsaPrivateKey.get()),
      InternalDOMOperationError, "Error finalizing RSA keygen", internalDescribeOpensslErrors());
  auto publicEvpPKey = OSSL_NEW(EVP_PKEY);
  OSSLCALL(EVP_PKEY_set1_RSA(publicEvpPKey.get(), rsaPublicKey));

  auto keyAlgorithm = CryptoKey::RsaKeyAlgorithm{.name = normalizedName,
    .modulusLength = static_cast<uint16_t>(modulusLength),
    .publicExponent = kj::mv(publicExponent),
    .hash = KeyAlgorithm{normalizedHashName}};

  return generateRsaPair(js, normalizedName, kj::mv(privateEvpPKey), kj::mv(publicEvpPKey),
      kj::mv(keyAlgorithm), extractable, usages);
}

kj::Own<CryptoKey::Impl> CryptoKey::Impl::importRsa(jsg::Lock& js,
    kj::StringPtr normalizedName,
    kj::StringPtr format,
    SubtleCrypto::ImportKeyData keyData,
    SubtleCrypto::ImportKeyAlgorithm&& algorithm,
    bool extractable,
    kj::ArrayPtr<const kj::String> keyUsages) {
  kj::StringPtr hash = api::getAlgorithmName(
      JSG_REQUIRE_NONNULL(algorithm.hash, TypeError, "Missing field \"hash\" in \"algorithm\"."));

  CryptoKeyUsageSet allowedUsages = (normalizedName == "RSA-OAEP")
      ? (CryptoKeyUsageSet::encrypt() | CryptoKeyUsageSet::decrypt() |
            CryptoKeyUsageSet::wrapKey() | CryptoKeyUsageSet::unwrapKey())
      : (CryptoKeyUsageSet::sign() | CryptoKeyUsageSet::verify());

  auto [normalizedHashName, hashEvpMd] = lookupDigestAlgorithm(hash);

  auto importedKey = importAsymmetricForWebCrypto(js, kj::mv(format), kj::mv(keyData),
      normalizedName, extractable, keyUsages,
      // Verbose lambda capture needed because: https://bugs.llvm.org/show_bug.cgi?id=35984
      [hashEvpMd = hashEvpMd, &algorithm](
          SubtleCrypto::JsonWebKey keyDataJwk) -> kj::Own<EVP_PKEY> {
    JSG_REQUIRE(keyDataJwk.kty == "RSA", DOMDataError,
        "RSASSA-PKCS1-v1_5 \"jwk\" key import requires a JSON Web Key with Key Type parameter "
        "\"kty\" (\"",
        keyDataJwk.kty, "\") equal to \"RSA\".");

    KJ_IF_SOME(alg, keyDataJwk.alg) {
      // If this JWK specifies an algorithm, make sure it jives with the hash we were passed via
      // importKey().
      static const std::map<kj::StringPtr, const EVP_MD*> rsaShaAlgorithms{
        {"RS1", EVP_sha1()},
        {"RS256", EVP_sha256()},
        {"RS384", EVP_sha384()},
        {"RS512", EVP_sha512()},
      };
      static const std::map<kj::StringPtr, const EVP_MD*> rsaPssAlgorithms{
        {"PS1", EVP_sha1()},
        {"PS256", EVP_sha256()},
        {"PS384", EVP_sha384()},
        {"PS512", EVP_sha512()},
      };
      static const std::map<kj::StringPtr, const EVP_MD*> rsaOaepAlgorithms{
        {"RSA-OAEP", EVP_sha1()},
        {"RSA-OAEP-256", EVP_sha256()},
        {"RSA-OAEP-384", EVP_sha384()},
        {"RSA-OAEP-512", EVP_sha512()},
      };
      const auto& validAlgorithms = [&] {
        if (algorithm.name == "RSASSA-PKCS1-v1_5") {
          return rsaShaAlgorithms;
        } else if (algorithm.name == "RSA-PSS") {
          return rsaPssAlgorithms;
        } else if (algorithm.name == "RSA-OAEP") {
          return rsaOaepAlgorithms;
        } else {
          JSG_FAIL_REQUIRE(
              DOMNotSupportedError, "Unrecognized RSA variant \"", algorithm.name, "\".");
        }
      }();
      auto jwkHash = validAlgorithms.find(alg);
      JSG_REQUIRE(jwkHash != rsaPssAlgorithms.end(), DOMNotSupportedError,
          "Unrecognized or unimplemented algorithm \"", alg,
          "\" listed in JSON Web Key Algorithm "
          "parameter.");

      JSG_REQUIRE(jwkHash->second == hashEvpMd, DOMDataError,
          "JSON Web Key Algorithm parameter \"alg\" (\"", alg,
          "\") does not match requested hash "
          "algorithm \"",
          jwkHash->first, "\".");
    }

    return rsaJwkReader(kj::mv(keyDataJwk));
  },
      allowedUsages);

  // get0 avoids adding a refcount...
  auto rsa = JSG_REQUIRE_NONNULL(Rsa::tryGetRsa(importedKey.evpPkey.get()), DOMDataError,
      "Input was not an RSA key", tryDescribeOpensslErrors());

  // TODO(conform): We're supposed to check if PKCS8/SPKI input specified a hash and, if so,
  //   compare it against the hash requested in `algorithm`. But, I can't find the OpenSSL
  //   interface to extract the hash from the ASN.1. Oh well...

  size_t modulusLength = rsa.getModulusBits();
  auto publicExponent = rsa.getPublicExponent(js);

  // Validate modulus and exponent, reject imported RSA keys that may be unsafe.
  Rsa::validateRsaParams(js, modulusLength, publicExponent, true);

  auto keyAlgorithm = CryptoKey::RsaKeyAlgorithm{.name = normalizedName,
    .modulusLength = static_cast<uint16_t>(modulusLength),
    .publicExponent = kj::mv(publicExponent),
    .hash = KeyAlgorithm{normalizedHashName}};
  if (normalizedName == "RSASSA-PKCS1-v1_5") {
    return kj::heap<RsassaPkcs1V15Key>(kj::mv(importedKey), kj::mv(keyAlgorithm), extractable);
  } else if (normalizedName == "RSA-PSS") {
    return kj::heap<RsaPssKey>(kj::mv(importedKey), kj::mv(keyAlgorithm), extractable);
  } else if (normalizedName == "RSA-OAEP") {
    return kj::heap<RsaOaepKey>(kj::mv(importedKey), kj::mv(keyAlgorithm), extractable);
  } else {
    JSG_FAIL_REQUIRE(DOMNotSupportedError, "Unrecognized RSA variant \"", normalizedName, "\".");
  }
}

kj::Own<CryptoKey::Impl> CryptoKey::Impl::importRsaRaw(jsg::Lock& js,
    kj::StringPtr normalizedName,
    kj::StringPtr format,
    SubtleCrypto::ImportKeyData keyData,
    SubtleCrypto::ImportKeyAlgorithm&& algorithm,
    bool extractable,
    kj::ArrayPtr<const kj::String> keyUsages) {
  // Note that in this context raw refers to the RSA-RAW algorithm, not to keys represented by raw
  // data. Importing raw keys is currently not supported for this algorithm.
  CryptoKeyUsageSet allowedUsages = CryptoKeyUsageSet::sign() | CryptoKeyUsageSet::verify();
  auto importedKey = importAsymmetricForWebCrypto(js, kj::mv(format), kj::mv(keyData),
      normalizedName, extractable, keyUsages,
      // Verbose lambda capture needed because: https://bugs.llvm.org/show_bug.cgi?id=35984
      [](SubtleCrypto::JsonWebKey keyDataJwk) -> kj::Own<EVP_PKEY> {
    JSG_REQUIRE(keyDataJwk.kty == "RSA", DOMDataError,
        "RSA-RAW \"jwk\" key import requires a JSON Web Key with Key Type parameter "
        "\"kty\" (\"",
        keyDataJwk.kty, "\") equal to \"RSA\".");

    KJ_IF_SOME(alg, keyDataJwk.alg) {
      // If this JWK specifies an algorithm, make sure it jives with the hash we were passed via
      // importKey().
      static const std::map<kj::StringPtr, const EVP_MD*> rsaAlgorithms{
        {"RS1", EVP_sha1()},
        {"RS256", EVP_sha256()},
        {"RS384", EVP_sha384()},
        {"RS512", EVP_sha512()},
      };
      auto jwkHash = rsaAlgorithms.find(alg);
      JSG_REQUIRE(jwkHash != rsaAlgorithms.end(), DOMNotSupportedError,
          "Unrecognized or unimplemented algorithm \"", alg,
          "\" listed in JSON Web Key Algorithm parameter.");
    }
    return rsaJwkReader(kj::mv(keyDataJwk));
  }, allowedUsages);

  JSG_REQUIRE(importedKey.keyType == KeyType::PRIVATE, DOMDataError,
      "RSA-RAW only supports private keys but requested \"", toStringPtr(importedKey.keyType),
      "\".");

  // get0 avoids adding a refcount...
  auto rsa = JSG_REQUIRE_NONNULL(Rsa::tryGetRsa(importedKey.evpPkey.get()), DOMDataError,
      "Input was not an RSA key", tryDescribeOpensslErrors());

  size_t modulusLength = rsa.getModulusBits();
  auto publicExponent = KJ_REQUIRE_NONNULL(bignumToArray(*rsa.getE()));

  // Validate modulus and exponent, reject imported RSA keys that may be unsafe.
  Rsa::validateRsaParams(js, modulusLength, publicExponent, true);

  auto keyAlgorithm = CryptoKey::RsaKeyAlgorithm{.name = "RSA-RAW"_kj,
    .modulusLength = static_cast<uint16_t>(modulusLength),
    .publicExponent = kj::mv(publicExponent)};

  return kj::heap<RsaRawKey>(kj::mv(importedKey), kj::mv(keyAlgorithm), extractable);
}

kj::Own<CryptoKey::Impl> fromRsaKey(kj::Own<EVP_PKEY> key) {
  return kj::heap<RsassaPkcs1V15Key>(AsymmetricKeyData{.evpPkey = kj::mv(key),
                                       .keyType = KeyType::PUBLIC,
                                       .usages = CryptoKeyUsageSet::decrypt() |
                                           CryptoKeyUsageSet::sign() | CryptoKeyUsageSet::verify()},
      CryptoKey::RsaKeyAlgorithm{.name = "RSA"_kj}, true);
}

}  // namespace workerd::api<|MERGE_RESOLUTION|>--- conflicted
+++ resolved
@@ -644,15 +644,9 @@
         js, kj::mv(algorithm), cipherText, EVP_PKEY_decrypt_init, EVP_PKEY_decrypt);
   }
 
-<<<<<<< HEAD
  private:
-  kj::Array<kj::byte> commonEncryptDecrypt(SubtleCrypto::EncryptAlgorithm&& algorithm,
-=======
-private:
   jsg::BufferSource commonEncryptDecrypt(jsg::Lock& js,
       SubtleCrypto::EncryptAlgorithm&& algorithm,
->>>>>>> f072094e
-      kj::ArrayPtr<const kj::byte> data,
       InitFunction init,
       EncryptDecryptFunction encryptDecrypt) const {
     auto pkey = getEvpPkey();
