--- conflicted
+++ resolved
@@ -208,14 +208,9 @@
       CryptoKeyUsageSet usages)
       : AesKeyBase(kj::mv(keyData), kj::mv(keyAlgorithm), extractable, usages) {}
 
-<<<<<<< HEAD
  private:
-  kj::Array<kj::byte> encrypt(SubtleCrypto::EncryptAlgorithm&& algorithm,
-=======
-private:
   jsg::BufferSource encrypt(jsg::Lock& js,
       SubtleCrypto::EncryptAlgorithm&& algorithm,
->>>>>>> f072094e
       kj::ArrayPtr<const kj::byte> plainText) const override {
     kj::ArrayPtr<kj::byte> iv =
         JSG_REQUIRE_NONNULL(algorithm.iv, TypeError, "Missing field \"iv\" in \"algorithm\".");
@@ -352,14 +347,9 @@
       CryptoKeyUsageSet usages)
       : AesKeyBase(kj::mv(keyData), kj::mv(keyAlgorithm), extractable, usages) {}
 
-<<<<<<< HEAD
  private:
-  kj::Array<kj::byte> encrypt(SubtleCrypto::EncryptAlgorithm&& algorithm,
-=======
-private:
   jsg::BufferSource encrypt(jsg::Lock& js,
       SubtleCrypto::EncryptAlgorithm&& algorithm,
->>>>>>> f072094e
       kj::ArrayPtr<const kj::byte> plainText) const override {
     kj::ArrayPtr<kj::byte> iv =
         JSG_REQUIRE_NONNULL(algorithm.iv, TypeError, "Missing field \"iv\" in \"algorithm\".");
