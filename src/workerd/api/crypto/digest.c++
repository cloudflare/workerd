// Copyright (c) 2017-2022 Cloudflare, Inc.
// Licensed under the Apache 2.0 license found in the LICENSE file or at:
//     https://opensource.org/licenses/Apache-2.0

#include "digest.h"

#include "impl.h"
#include "util.h"

#include <workerd/api/crypto/crypto.h>
#include <workerd/io/io-context.h>

#include <openssl/hmac.h>
#include <openssl/mem.h>

namespace workerd::api {
namespace {

class HmacKey final: public CryptoKey::Impl {
 public:
  explicit HmacKey(kj::Array<kj::byte> keyData,
      CryptoKey::HmacKeyAlgorithm keyAlgorithm,
      bool extractable,
      CryptoKeyUsageSet usages)
      : CryptoKey::Impl(extractable, usages),
        keyData(kj::mv(keyData)),
        keyAlgorithm(kj::mv(keyAlgorithm)) {}

  kj::StringPtr jsgGetMemoryName() const override {
    return "HmacKey";
  }
  size_t jsgGetMemorySelfSize() const override {
    return sizeof(HmacKey);
  }
  void jsgGetMemoryInfo(jsg::MemoryTracker& tracker) const override {
    tracker.trackFieldWithSize("keyData", keyData.size());
    tracker.trackField("keyAlgorithm", keyAlgorithm);
  }

<<<<<<< HEAD
 private:
  kj::Array<kj::byte> sign(
      SubtleCrypto::SignAlgorithm&& algorithm, kj::ArrayPtr<const kj::byte> data) const override {
    return computeHmac(kj::mv(algorithm), data);
=======
private:
  jsg::BufferSource sign(jsg::Lock& js,
      SubtleCrypto::SignAlgorithm&& algorithm,
      kj::ArrayPtr<const kj::byte> data) const override {
    return computeHmac(js, kj::mv(algorithm), data);
>>>>>>> f072094e
  }

  bool verify(jsg::Lock& js,
      SubtleCrypto::SignAlgorithm&& algorithm,
      kj::ArrayPtr<const kj::byte> signature,
      kj::ArrayPtr<const kj::byte> data) const override {
    auto messageDigest = computeHmac(js, kj::mv(algorithm), data);
    return messageDigest.size() == signature.size() &&
        CRYPTO_memcmp(messageDigest.asArrayPtr().begin(), signature.begin(), signature.size()) == 0;
  }

  jsg::BufferSource computeHmac(jsg::Lock& js,
      SubtleCrypto::SignAlgorithm&& algorithm,
      kj::ArrayPtr<const kj::byte> data) const {
    // For HMAC, the hash is specified when creating the key, not at call time.
    auto type = lookupDigestAlgorithm(keyAlgorithm.hash.name).second;
    auto messageDigest = jsg::BackingStore::alloc<v8::ArrayBuffer>(js, EVP_MD_size(type));

    uint messageDigestSize = 0;
    auto ptr = HMAC(type, keyData.begin(), keyData.size(), data.begin(), data.size(),
        messageDigest.asArrayPtr().begin(), &messageDigestSize);
    JSG_REQUIRE(ptr != nullptr, DOMOperationError, "HMAC computation failed.");

    KJ_ASSERT(messageDigestSize == messageDigest.size());
    return jsg::BufferSource(js, kj::mv(messageDigest));
  }

  SubtleCrypto::ExportKeyData exportKey(jsg::Lock& js, kj::StringPtr format) const override {
    JSG_REQUIRE(format == "raw" || format == "jwk", DOMNotSupportedError,
        "Unimplemented key export format \"", format, "\".");

    if (format == "jwk") {
      // This assert enforces that the slice logic to fill in `.alg` below is safe.
      JSG_REQUIRE(keyAlgorithm.hash.name.first(4) == "SHA-"_kj, DOMNotSupportedError,
          "Unimplemented JWK key export format for key algorithm \"", keyAlgorithm.hash.name,
          "\".");

      SubtleCrypto::JsonWebKey jwk;
      jwk.kty = kj::str("oct");
      jwk.k = fastEncodeBase64Url(keyData);
      jwk.alg = kj::str("HS", keyAlgorithm.hash.name.slice(4));
      jwk.key_ops = getUsages().map([](auto usage) { return kj::str(usage.name()); });
      // I don't know why the spec says:
      //   Set the ext attribute of jwk to equal the [[extractable]] internal slot of key.
      // Earlier in the normative part of the spec it says:
      //   6. If the [[extractable]] internal slot of key is false, then throw an InvalidAccessError.
      //   7. Let result be the result of performing the export key operation specified by the
      //      [[algorithm]] internal slot of key using key and format.
      // So there's not really any other value that `ext` can have here since this code is the
      // implementation of step 7 (see SubtleCrypto::exportKey where you can confirm it is
      // enforcing step 6).
      jwk.ext = true;

      return jwk;
    }

    auto backing = jsg::BackingStore::alloc<v8::ArrayBuffer>(js, keyData.size());
    backing.asArrayPtr().copyFrom(keyData);
    return jsg::BufferSource(js, kj::mv(backing));
  }

  kj::StringPtr getAlgorithmName() const override {
    return "HMAC";
  }
  CryptoKey::AlgorithmVariant getAlgorithm(jsg::Lock& js) const override {
    return keyAlgorithm;
  }

  bool equals(const CryptoKey::Impl& other) const override final {
    return this == &other || (other.getType() == "secret"_kj && other.equals(keyData));
  }

  bool equals(const kj::Array<kj::byte>& other) const override final {
    return keyData.size() == other.size() &&
        CRYPTO_memcmp(keyData.begin(), other.begin(), keyData.size()) == 0;
  }

  ZeroOnFree keyData;
  CryptoKey::HmacKeyAlgorithm keyAlgorithm;
};

void zeroOutTrailingKeyBits(kj::Array<kj::byte>& keyDataArray, int keyBitLength) {
  // We zero out the least-significant bits of the last byte, matching Chrome's
  // big-endian behavior when generating keys.
  int arrayBitLength = keyDataArray.size() * 8;
  KJ_REQUIRE(arrayBitLength >= keyBitLength);
  KJ_REQUIRE(arrayBitLength - 8 < keyBitLength);

  if (auto difference = keyBitLength - (arrayBitLength - 8); difference > 0) {
    keyDataArray.back() &= 0xff00 >> difference;
  }
}

kj::Own<HMAC_CTX> initHmacContext(
    jsg::Lock& js, kj::StringPtr algorithm, HmacContext::KeyData& key) {
  static constexpr auto handle = [](kj::StringPtr algorithm, kj::ArrayPtr<kj::byte> key) {
    ClearErrorOnReturn clearErrorOnReturn;
    JSG_REQUIRE(key.size() <= INT_MAX, RangeError, "key is too long");
    const EVP_MD* md = EVP_get_digestbyname(algorithm.begin());
    JSG_REQUIRE(md != nullptr, Error, "Digest method not supported");
    static constexpr auto mt = ""_kjc;
    auto hmac_ctx = OSSL_NEW(HMAC_CTX);
    JSG_REQUIRE(HMAC_Init_ex(hmac_ctx.get(), key.size() ? key.asChars().begin() : mt.begin(),
                    key.size(), md, nullptr),
        Error, "Failed to initalize HMAC");
    return kj::mv(hmac_ctx);
  };

  KJ_SWITCH_ONEOF(key) {
    KJ_CASE_ONEOF(buf, kj::ArrayPtr<kj::byte>) {
      return handle(algorithm, buf);
    }
    KJ_CASE_ONEOF(key2, CryptoKey::Impl*) {
      // We already checked that the key is a secret key, so the following should succeed.
      SubtleCrypto::ExportKeyData keyData = key2->exportKey(js, "raw"_kj);

      KJ_SWITCH_ONEOF(keyData) {
        KJ_CASE_ONEOF(key_data, jsg::BufferSource) {
          return handle(algorithm, key_data);
        }
        KJ_CASE_ONEOF(jwk, SubtleCrypto::JsonWebKey) {
          KJ_UNREACHABLE;
        }
      }
    }
  }
  KJ_UNREACHABLE;
}
}  // namespace

HmacContext::HmacContext(jsg::Lock& js, kj::StringPtr algorithm, KeyData key)
    : state(initHmacContext(js, algorithm, key)) {}

void HmacContext::update(kj::ArrayPtr<kj::byte> data) {
  KJ_SWITCH_ONEOF(state) {
    KJ_CASE_ONEOF(ctx, kj::Own<HMAC_CTX>) {
      JSG_REQUIRE(data.size() <= INT_MAX, RangeError, "data is too long");
      KJ_ASSERT(HMAC_Update(ctx.get(), data.begin(), data.size()) == 1);
    }
    KJ_CASE_ONEOF(digest, jsg::BufferSource) {
      JSG_FAIL_REQUIRE(DOMOperationError, "HMAC context has already been finalized.");
    }
  }
}

jsg::BufferSource HmacContext::digest(jsg::Lock& js) {
  KJ_SWITCH_ONEOF(state) {
    KJ_CASE_ONEOF(ctx, kj::Own<HMAC_CTX>) {
      auto theCtx = kj::mv(ctx);
      unsigned len;
      auto digest = jsg::BackingStore::alloc<v8::ArrayBuffer>(js, HMAC_size(theCtx.get()));
      JSG_REQUIRE(HMAC_Final(theCtx.get(), digest.asArrayPtr().begin(), &len), Error,
          "Failed to finalize HMAC");
      KJ_ASSERT(len == digest.size());
      auto ret = jsg::BufferSource(js, kj::mv(digest));
      state = ret.clone(js);
      return kj::mv(ret);
    }
    KJ_CASE_ONEOF(digest, jsg::BufferSource) {
      return digest.clone(js);
    }
    KJ_UNREACHABLE;
  }
  auto backing = jsg::BackingStore::alloc<v8::ArrayBuffer>(js, 0);
  return jsg::BufferSource(js, kj::mv(backing));
}

size_t HmacContext::size() const {
  KJ_SWITCH_ONEOF(state) {
    KJ_CASE_ONEOF(ctx, kj::Own<HMAC_CTX>) {
      return 0;
    }
    KJ_CASE_ONEOF(digest, jsg::BufferSource) {
      return digest.size();
    }
  }
  KJ_UNREACHABLE;
}

kj::OneOf<jsg::Ref<CryptoKey>, CryptoKeyPair> CryptoKey::Impl::generateHmac(jsg::Lock& js,
    kj::StringPtr normalizedName,
    SubtleCrypto::GenerateKeyAlgorithm&& algorithm,
    bool extractable,
    kj::ArrayPtr<const kj::String> keyUsages) {
  KJ_REQUIRE(normalizedName == "HMAC");
  kj::StringPtr hash = api::getAlgorithmName(
      JSG_REQUIRE_NONNULL(algorithm.hash, TypeError, "Missing field \"hash\" in \"algorithm\"."));

  auto [normalizedHashName, hashEvpMd] = lookupDigestAlgorithm(hash);
  auto usages = CryptoKeyUsageSet::validate(normalizedName, CryptoKeyUsageSet::Context::generate,
      keyUsages, CryptoKeyUsageSet::sign() | CryptoKeyUsageSet::verify());

  // If the user requested a specific HMAC key length, honor it.
  auto length = algorithm.length.orDefault(EVP_MD_block_size(hashEvpMd) * 8);
  JSG_REQUIRE(length > 0, DOMOperationError,
      "HMAC key length must be a non-zero unsigned long integer (requested ", length, ").");

  auto keyDataArray = kj::heapArray<kj::byte>(
      integerCeilDivision<std::make_unsigned<decltype(length)>::type>(length, 8u));
  IoContext::current().getEntropySource().generate(keyDataArray);
  zeroOutTrailingKeyBits(keyDataArray, length);

  auto keyAlgorithm = CryptoKey::HmacKeyAlgorithm{
    normalizedName, {normalizedHashName}, static_cast<uint16_t>(length)};

  return jsg::alloc<CryptoKey>(
      kj::heap<HmacKey>(kj::mv(keyDataArray), kj::mv(keyAlgorithm), extractable, usages));
}

kj::Own<CryptoKey::Impl> CryptoKey::Impl::importHmac(jsg::Lock& js,
    kj::StringPtr normalizedName,
    kj::StringPtr format,
    SubtleCrypto::ImportKeyData keyData,
    SubtleCrypto::ImportKeyAlgorithm&& algorithm,
    bool extractable,
    kj::ArrayPtr<const kj::String> keyUsages) {
  auto usages =
      CryptoKeyUsageSet::validate(normalizedName, CryptoKeyUsageSet::Context::importSecret,
          keyUsages, CryptoKeyUsageSet::sign() | CryptoKeyUsageSet::verify());

  kj::Array<kj::byte> keyDataArray;
  kj::StringPtr hash = api::getAlgorithmName(
      JSG_REQUIRE_NONNULL(algorithm.hash, TypeError, "Missing field \"hash\" in \"algorithm\"."));

  if (format == "raw") {
    // NOTE: Checked in SubtleCrypto::importKey().
    keyDataArray = kj::mv(keyData.get<kj::Array<kj::byte>>());
  } else if (format == "jwk") {
    auto& keyDataJwk = keyData.get<SubtleCrypto::JsonWebKey>();
    JSG_REQUIRE(keyDataJwk.kty == "oct", DOMDataError,
        "HMAC \"jwk\" key import requires a JSON Web Key with Key Type parameter "
        "(\"kty\") equal to \"oct\" (encountered \"",
        keyDataJwk.kty, "\").");
    // https://www.rfc-editor.org/rfc/rfc7518.txt Section 6.1
    keyDataArray = UNWRAP_JWK_BIGNUM(kj::mv(keyDataJwk.k), DOMDataError,
        "HMAC \"jwk\" key import requires a base64Url encoding of the key");

    KJ_IF_SOME(alg, keyDataJwk.alg) {
      if (hash.startsWith("SHA-")) {
        auto expectedAlg = kj::str("HS", hash.slice(4));
        JSG_REQUIRE(alg == expectedAlg, DOMDataError,
            "HMAC \"jwk\" key import specifies \"alg\" that is incompatible with the hash name "
            "(encountered \"",
            alg, "\", expected \"", expectedAlg, "\").");
      } else {
        // TODO(conform): Spec says this for non-SHA hashes:
        //     > Perform any key import steps defined by other applicable specifications, passing
        //     > format, jwk and hash and obtaining hash.
        //   What other hashes should be supported (if any)? For example, technically we support MD5
        //   below in `lookupDigestAlgorithm` for "raw" keys...
        JSG_FAIL_REQUIRE(
            DOMNotSupportedError, "Unrecognized or unimplemented hash algorithm requested", alg);
      }
    }
  } else {
    JSG_FAIL_REQUIRE(DOMNotSupportedError, "Unrecognized key import format \"", format, "\".");
  }

  // The spec claims the length of an HMAC key can be up to 7 bits less than the bit length of the
  // raw key data passed in to `importKey()`. Since the raw key data comes in bytes, that means that
  // HMAC keys can have non-multiple-of-8 bit lengths. I dutifully implemented this check, but it
  // seems rather pointless: the OpenSSL HMAC interface only supports key lengths in bytes ...
  auto keySize = keyDataArray.size() * 8;
  auto length = algorithm.length.orDefault(keySize);
  if (length == 0 || length > keySize || length <= keySize - 8) {
    JSG_FAIL_REQUIRE(DOMDataError, "Imported HMAC key length (", length,
        ") must be a non-zero value up to 7 bits less than, "
        "and no greater than, the bit length of the raw key data (",
        keySize, ").");
  }

  // Not required by the spec, but zeroing out the unused bits makes me feel better.
  zeroOutTrailingKeyBits(keyDataArray, length);

  auto normalizedHashName = lookupDigestAlgorithm(hash).first;
  auto keyAlgorithm = CryptoKey::HmacKeyAlgorithm{
    normalizedName, {normalizedHashName}, static_cast<uint16_t>(length)};
  return kj::heap<HmacKey>(kj::mv(keyDataArray), kj::mv(keyAlgorithm), extractable, usages);
}

// ======================================================================================

namespace {
kj::Own<EVP_MD_CTX> initDigestCtx(kj::StringPtr algorithm) {
  const EVP_MD* md = EVP_get_digestbyname(algorithm.begin());
  JSG_REQUIRE(md != nullptr, Error, "Digest method not supported");
  auto ctx = OSSL_NEW(EVP_MD_CTX);
  OSSLCALL(EVP_DigestInit(ctx.get(), md));
  return kj::mv(ctx);
}

void checkXofLen(EVP_MD_CTX* ctx, kj::Maybe<uint32_t>& maybeXof) {
  KJ_IF_SOME(xof, maybeXof) {
    auto md = EVP_MD_CTX_md(ctx);
    if (xof != EVP_MD_size(md)) {
      JSG_REQUIRE((EVP_MD_flags(md) & EVP_MD_FLAG_XOF) != 0, Error, "invalid digest size");
    }
  }
}
}  // namespace

HashContext::HashContext(
    kj::OneOf<kj::Own<EVP_MD_CTX>, jsg::BufferSource> state, kj::Maybe<uint32_t> maybeXof)
    : state(kj::mv(state)),
      maybeXof(kj::mv(maybeXof)) {
  checkXofLen(this->state.get<kj::Own<EVP_MD_CTX>>().get(), this->maybeXof);
}

HashContext::HashContext(kj::StringPtr algorithm, kj::Maybe<uint32_t> maybeXof)
    : HashContext(initDigestCtx(algorithm), kj::mv(maybeXof)) {}

void HashContext::update(kj::ArrayPtr<kj::byte> data) {
  KJ_SWITCH_ONEOF(state) {
    KJ_CASE_ONEOF(ctx, kj::Own<EVP_MD_CTX>) {
      JSG_REQUIRE(data.size() <= INT_MAX, RangeError, "data is too long");
      OSSLCALL(EVP_DigestUpdate(ctx.get(), data.begin(), data.size()));
    }
    KJ_CASE_ONEOF(digest, jsg::BufferSource) {
      JSG_FAIL_REQUIRE(DOMOperationError, "Hash context has already been finalized.");
    }
  }
}

jsg::BufferSource HashContext::digest(jsg::Lock& js) {
  KJ_SWITCH_ONEOF(state) {
    KJ_CASE_ONEOF(ctx, kj::Own<EVP_MD_CTX>) {
      auto theCtx = kj::mv(ctx);
      uint32_t len = EVP_MD_size(EVP_MD_CTX_md(theCtx.get()));
      KJ_IF_SOME(xof, maybeXof) {
        if (xof == len) {
          auto digest = jsg::BackingStore::alloc<v8::ArrayBuffer>(js, len);
          JSG_REQUIRE(EVP_DigestFinal_ex(theCtx.get(), digest.asArrayPtr().begin(), &len) == 1,
              Error, "Failed to compute hash digest");
          KJ_ASSERT(len == digest.size());
          auto ret = jsg::BufferSource(js, kj::mv(digest));
          state = ret.clone(js);
          return kj::mv(ret);
        }

        auto digest = jsg::BackingStore::alloc<v8::ArrayBuffer>(js, xof);
        JSG_REQUIRE(EVP_DigestFinalXOF(theCtx.get(), digest.asArrayPtr().begin(), xof) == 1, Error,
            "Failed to compute XOF hash digest");
        auto ret = jsg::BufferSource(js, kj::mv(digest));
        state = ret.clone(js);
        return kj::mv(ret);
      }

      auto digest = jsg::BackingStore::alloc<v8::ArrayBuffer>(js, len);
      JSG_REQUIRE(EVP_DigestFinal_ex(theCtx.get(), digest.asArrayPtr().begin(), &len) == 1, Error,
          "Failed to compute hash digest");
      KJ_ASSERT(len == digest.size());
      auto ret = jsg::BufferSource(js, kj::mv(digest));
      state = ret.clone(js);
      return kj::mv(ret);
    }
    KJ_CASE_ONEOF(digest, jsg::BufferSource) {
      return digest.clone(js);
    }
    KJ_UNREACHABLE
  }

  auto backing = jsg::BackingStore::alloc<v8::ArrayBuffer>(js, 0);
  return jsg::BufferSource(js, kj::mv(backing));
}

HashContext HashContext::clone(jsg::Lock& js, kj::Maybe<uint32_t> xofLen) {
  KJ_SWITCH_ONEOF(state) {
    KJ_CASE_ONEOF(ctx, kj::Own<EVP_MD_CTX>) {
      auto newCtx = OSSL_NEW(EVP_MD_CTX);
      OSSLCALL(EVP_MD_CTX_copy_ex(newCtx, ctx.get()));
      return HashContext(kj::mv(newCtx), kj::mv(xofLen));
    }
    KJ_CASE_ONEOF(digest, jsg::BufferSource) {
      return HashContext(digest.clone(js), kj::mv(xofLen));
    }
  }
  KJ_UNREACHABLE;
}

size_t HashContext::size() const {
  KJ_SWITCH_ONEOF(state) {
    KJ_CASE_ONEOF(ctx, kj::Own<EVP_MD_CTX>) {
      return 0;
    }
    KJ_CASE_ONEOF(digest, jsg::BufferSource) {
      return digest.size();
    }
  }
  KJ_UNREACHABLE;
}

}  // namespace workerd::api<|MERGE_RESOLUTION|>--- conflicted
+++ resolved
@@ -37,18 +37,11 @@
     tracker.trackField("keyAlgorithm", keyAlgorithm);
   }
 
-<<<<<<< HEAD
  private:
-  kj::Array<kj::byte> sign(
-      SubtleCrypto::SignAlgorithm&& algorithm, kj::ArrayPtr<const kj::byte> data) const override {
-    return computeHmac(kj::mv(algorithm), data);
-=======
-private:
   jsg::BufferSource sign(jsg::Lock& js,
       SubtleCrypto::SignAlgorithm&& algorithm,
       kj::ArrayPtr<const kj::byte> data) const override {
     return computeHmac(js, kj::mv(algorithm), data);
->>>>>>> f072094e
   }
 
   bool verify(jsg::Lock& js,
