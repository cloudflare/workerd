--- conflicted
+++ resolved
@@ -57,13 +57,8 @@
 class ReadOnlyBuffer: public jsg::Object {
   kj::ArrayPtr<const kj::byte> source;
 
-<<<<<<< HEAD
- public:
-  PackagesTarReader(kj::ArrayPtr<const kj::byte> src = PYODIDE_PACKAGES_TAR.get()): source(src) {};
-=======
-public:
+ public:
   ReadOnlyBuffer(kj::ArrayPtr<const kj::byte> src): source(src) {};
->>>>>>> e789b3a6
 
   int read(jsg::Lock& js, int offset, kj::Array<kj::byte> buf);
 
