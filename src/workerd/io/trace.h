--- conflicted
+++ resolved
@@ -109,14 +109,10 @@
     return high;
   }
 
-<<<<<<< HEAD
- private:
-=======
   static TraceId fromCapnp(rpc::InvocationSpanContext::TraceId::Reader reader);
   void toCapnp(rpc::InvocationSpanContext::TraceId::Builder writer) const;
 
-private:
->>>>>>> e789b3a6
+ private:
   uint64_t low = 0;
   uint64_t high = 0;
 };
@@ -130,13 +126,13 @@
 // That may or may not have a trigger InvocationSpanContext.
 class InvocationSpanContext final: public kj::Refcounted,
                                    public kj::EnableAddRefToThis<InvocationSpanContext> {
-public:
+ public:
   // Spans within a InvocationSpanContext are identified by a span id that is a
   // monotically increasing number. Every InvocationSpanContext has a root span
   // whose ID is zero. Every child span context created within that context will
   // have a span id that is one greater than the previously created one.
   class SpanIdCounter final: public kj::Refcounted {
-  public:
+   public:
     SpanIdCounter() = default;
     KJ_DISALLOW_COPY_AND_MOVE(SpanIdCounter);
 
@@ -148,7 +144,7 @@
       return id++;
     }
 
-  private:
+   private:
     kj::uint id = 1;
   };
 
@@ -206,7 +202,7 @@
       rpc::InvocationSpanContext::Reader reader);
   void toCapnp(rpc::InvocationSpanContext::Builder writer) const;
 
-private:
+ private:
   // If there is no counter, then child spans cannot be created from
   // this InvocationSpanContext.
   kj::Maybe<kj::Rc<SpanIdCounter>> counter;
